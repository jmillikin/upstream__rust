//! System bindings for the wasm/web platform
//!
//! This module contains the facade (aka platform-specific) implementations of
//! OS level functionality for wasm. Note that this wasm is *not* the emscripten
//! wasm, so we have no runtime here.
//!
//! This is all super highly experimental and not actually intended for
//! wide/production use yet, it's still all in the experimental category. This
//! will likely change over time.
//!
//! Currently all functions here are basically stubs that immediately return
//! errors. The hope is that with a portability lint we can turn actually just
//! remove all this and just omit parts of the standard library if we're
//! compiling for wasm. That way it's a compile time error for something that's
//! guaranteed to be a runtime error!

use crate::io as std_io;
use crate::mem;
use crate::os::raw::c_char;
use ::wasi::wasi_unstable as wasi;

pub mod alloc;
pub mod args;
#[path = "../wasm/cmath.rs"]
pub mod cmath;
#[path = "../wasm/condvar.rs"]
pub mod condvar;
pub mod env;
pub mod fd;
pub mod fs;
#[path = "../wasm/memchr.rs"]
pub mod memchr;
#[path = "../wasm/mutex.rs"]
pub mod mutex;
pub mod net;
pub mod io;
pub mod os;
pub use crate::sys_common::os_str_bytes as os_str;
pub mod path;
pub mod pipe;
pub mod process;
#[path = "../wasm/rwlock.rs"]
pub mod rwlock;
#[path = "../wasm/stack_overflow.rs"]
pub mod stack_overflow;
pub mod stdio;
pub mod thread;
#[path = "../wasm/thread_local.rs"]
pub mod thread_local;
#[path = "../wasm/fast_thread_local.rs"]
pub mod fast_thread_local;
pub mod time;
pub mod ext;

#[cfg(not(test))]
pub fn init() {
}

pub fn unsupported<T>() -> std_io::Result<T> {
    Err(unsupported_err())
}

pub fn unsupported_err() -> std_io::Error {
    std_io::Error::new(
        std_io::ErrorKind::Other,
        "operation not supported on wasm yet",
    )
}

<<<<<<< HEAD
pub fn decode_error_kind(_code: i32) -> std_io::ErrorKind {
    std_io::ErrorKind::Other
=======
pub fn decode_error_kind(errno: i32) -> ErrorKind {
    match errno as libc::c_int {
        libc::ECONNREFUSED => ErrorKind::ConnectionRefused,
        libc::ECONNRESET => ErrorKind::ConnectionReset,
        libc::EPERM | libc::EACCES => ErrorKind::PermissionDenied,
        libc::EPIPE => ErrorKind::BrokenPipe,
        libc::ENOTCONN => ErrorKind::NotConnected,
        libc::ECONNABORTED => ErrorKind::ConnectionAborted,
        libc::EADDRNOTAVAIL => ErrorKind::AddrNotAvailable,
        libc::EADDRINUSE => ErrorKind::AddrInUse,
        libc::ENOENT => ErrorKind::NotFound,
        libc::EINTR => ErrorKind::Interrupted,
        libc::EINVAL => ErrorKind::InvalidInput,
        libc::ETIMEDOUT => ErrorKind::TimedOut,
        libc::EEXIST => ErrorKind::AlreadyExists,
        libc::EAGAIN => ErrorKind::WouldBlock,
        _ => ErrorKind::Other,
    }
>>>>>>> eeba189c
}

// This enum is used as the storage for a bunch of types which can't actually
// exist.
#[derive(Copy, Clone, PartialEq, Eq, PartialOrd, Ord, Debug, Hash)]
pub enum Void {}

pub unsafe fn strlen(mut s: *const c_char) -> usize {
    let mut n = 0;
    while *s != 0 {
        n += 1;
        s = s.offset(1);
    }
    return n
}

pub unsafe fn abort_internal() -> ! {
    libc::abort()
}

pub fn hashmap_random_keys() -> (u64, u64) {
    let mut ret = (0u64, 0u64);
    unsafe {
        let base = &mut ret as *mut (u64, u64) as *mut core::ffi::c_void;
        let len = mem::size_of_val(&ret);
        let ret = wasi::raw::__wasi_random_get(base, len);
        if ret != 0 {
            panic!("__wasi_random_get failure")
        }
    }
    return ret
}

fn err2io(err: wasi::Error) -> std_io::Error {
    std_io::Error::from_raw_os_error(err.get() as i32)
}<|MERGE_RESOLUTION|>--- conflicted
+++ resolved
@@ -67,29 +67,25 @@
     )
 }
 
-<<<<<<< HEAD
-pub fn decode_error_kind(_code: i32) -> std_io::ErrorKind {
-    std_io::ErrorKind::Other
-=======
-pub fn decode_error_kind(errno: i32) -> ErrorKind {
+pub fn decode_error_kind(errno: i32) -> std_io::ErrorKind {
+    use std_io::ErrorKind::*;
     match errno as libc::c_int {
-        libc::ECONNREFUSED => ErrorKind::ConnectionRefused,
-        libc::ECONNRESET => ErrorKind::ConnectionReset,
-        libc::EPERM | libc::EACCES => ErrorKind::PermissionDenied,
-        libc::EPIPE => ErrorKind::BrokenPipe,
-        libc::ENOTCONN => ErrorKind::NotConnected,
-        libc::ECONNABORTED => ErrorKind::ConnectionAborted,
-        libc::EADDRNOTAVAIL => ErrorKind::AddrNotAvailable,
-        libc::EADDRINUSE => ErrorKind::AddrInUse,
-        libc::ENOENT => ErrorKind::NotFound,
-        libc::EINTR => ErrorKind::Interrupted,
-        libc::EINVAL => ErrorKind::InvalidInput,
-        libc::ETIMEDOUT => ErrorKind::TimedOut,
-        libc::EEXIST => ErrorKind::AlreadyExists,
-        libc::EAGAIN => ErrorKind::WouldBlock,
+        wasi::ECONNREFUSED => ConnectionRefused,
+        wasi::ECONNRESET => ConnectionReset,
+        wasi::EPERM | libc::EACCES => PermissionDenied,
+        wasi::EPIPE => BrokenPipe,
+        wasi::ENOTCONN => NotConnected,
+        wasi::ECONNABORTED => ConnectionAborted,
+        wasi::EADDRNOTAVAIL => AddrNotAvailable,
+        wasi::EADDRINUSE => AddrInUse,
+        wasi::ENOENT => NotFound,
+        wasi::EINTR => Interrupted,
+        wasi::EINVAL => InvalidInput,
+        wasi::ETIMEDOUT => TimedOut,
+        wasi::EEXIST => AlreadyExists,
+        wasi::EAGAIN => WouldBlock,
         _ => ErrorKind::Other,
     }
->>>>>>> eeba189c
 }
 
 // This enum is used as the storage for a bunch of types which can't actually
