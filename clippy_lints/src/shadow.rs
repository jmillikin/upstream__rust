--- conflicted
+++ resolved
@@ -5,9 +5,7 @@
 use rustc_hir::def::Res;
 use rustc_hir::def_id::LocalDefId;
 use rustc_hir::hir_id::ItemLocalId;
-use rustc_hir::{
-    Block, Body, BodyOwnerKind, Expr, ExprKind, HirId, Let, Node, Pat, PatKind, QPath, UnOp,
-};
+use rustc_hir::{Block, Body, BodyOwnerKind, Expr, ExprKind, HirId, Let, Node, Pat, PatKind, QPath, UnOp};
 use rustc_lint::{LateContext, LateLintPass};
 use rustc_session::{declare_tool_lint, impl_lint_pass};
 use rustc_span::{Span, Symbol};
@@ -141,33 +139,25 @@
 
     fn check_body(&mut self, cx: &LateContext<'_>, body: &Body<'_>) {
         let hir = cx.tcx.hir();
-        if !matches!(hir.body_owner_kind(hir.body_owner_def_id(body.id())), BodyOwnerKind::Closure)
-        {
+        if !matches!(
+            hir.body_owner_kind(hir.body_owner_def_id(body.id())),
+            BodyOwnerKind::Closure
+        ) {
             self.bindings.push(FxHashMap::default());
         }
     }
 
     fn check_body_post(&mut self, cx: &LateContext<'_>, body: &Body<'_>) {
         let hir = cx.tcx.hir();
-        if !matches!(hir.body_owner_kind(hir.body_owner_def_id(body.id())), BodyOwnerKind::Closure)
-        {
+        if !matches!(
+            hir.body_owner_kind(hir.body_owner_def_id(body.id())),
+            BodyOwnerKind::Closure
+        ) {
             self.bindings.pop();
         }
     }
 }
 
-<<<<<<< HEAD
-fn is_shadow(
-    cx: &LateContext<'_>,
-    owner: LocalDefId,
-    first: ItemLocalId,
-    second: ItemLocalId,
-) -> bool {
-    let scope_tree = cx.tcx.region_scope_tree(owner);
-    let first_scope = scope_tree.var_scope(first).unwrap();
-    let second_scope = scope_tree.var_scope(second).unwrap();
-    scope_tree.is_subscope_of(second_scope, first_scope)
-=======
 fn is_shadow(cx: &LateContext<'_>, owner: LocalDefId, first: ItemLocalId, second: ItemLocalId) -> bool {
     let scope_tree = cx.tcx.region_scope_tree(owner.to_def_id());
     if let Some(first_scope) = scope_tree.var_scope(first) {
@@ -177,7 +167,6 @@
     }
 
     false
->>>>>>> 8ef49087
 }
 
 fn lint_shadow(cx: &LateContext<'_>, pat: &Pat<'_>, shadowed: HirId, span: Span) {
@@ -189,16 +178,15 @@
                 snippet(cx, expr.span, "..")
             );
             (SHADOW_SAME, msg)
-        }
+        },
         Some(expr) if is_local_used(cx, expr, shadowed) => {
             let msg = format!("`{}` is shadowed", snippet(cx, pat.span, "_"));
             (SHADOW_REUSE, msg)
-        }
+        },
         _ => {
-            let msg =
-                format!("`{}` shadows a previous, unrelated binding", snippet(cx, pat.span, "_"));
+            let msg = format!("`{}` shadows a previous, unrelated binding", snippet(cx, pat.span, "_"));
             (SHADOW_UNRELATED, msg)
-        }
+        },
     };
     span_lint_and_note(
         cx,
@@ -227,7 +215,14 @@
         expr = match expr.kind {
             ExprKind::Box(e)
             | ExprKind::AddrOf(_, _, e)
-            | ExprKind::Block(&Block { stmts: [], expr: Some(e), .. }, _)
+            | ExprKind::Block(
+                &Block {
+                    stmts: [],
+                    expr: Some(e),
+                    ..
+                },
+                _,
+            )
             | ExprKind::Unary(UnOp::Deref, e) => e,
             ExprKind::Path(QPath::Resolved(None, path)) => break path.res == Res::Local(hir_id),
             _ => break false,
