use crate::methods::SelfKind;
use clippy_utils::diagnostics::span_lint_and_help;
use clippy_utils::ty::is_copy;
use rustc_lint::LateContext;
use rustc_middle::ty::TyS;
use rustc_span::source_map::Span;
use std::fmt;

use super::WRONG_PUB_SELF_CONVENTION;
use super::WRONG_SELF_CONVENTION;

#[rustfmt::skip]
const CONVENTIONS: [(&[Convention], &[SelfKind]); 9] = [
    (&[Convention::Eq("new")], &[SelfKind::No]),
    (&[Convention::StartsWith("as_")], &[SelfKind::Ref, SelfKind::RefMut]),
    (&[Convention::StartsWith("from_")], &[SelfKind::No]),
    (&[Convention::StartsWith("into_")], &[SelfKind::Value]),
    (&[Convention::StartsWith("is_")], &[SelfKind::Ref, SelfKind::No]),
    (&[Convention::Eq("to_mut")], &[SelfKind::RefMut]),
    (&[Convention::StartsWith("to_"), Convention::EndsWith("_mut")], &[SelfKind::RefMut]),

    // Conversion using `to_` can use borrowed (non-Copy types) or owned (Copy types).
    // Source: https://rust-lang.github.io/api-guidelines/naming.html#ad-hoc-conversions-follow-as_-to_-into_-conventions-c-conv
<<<<<<< HEAD
    (&[Convention::StartsWith("to_"), Convention::NotEndsWith("_mut"), Convention::IsSelfTypeCopy(false), Convention::ImplementsTrait(false)], &[SelfKind::Ref]),
    (&[Convention::StartsWith("to_"), Convention::NotEndsWith("_mut"), Convention::IsSelfTypeCopy(true), Convention::ImplementsTrait(false)], &[SelfKind::Value]),
=======
    (&[Convention::StartsWith("to_"), Convention::NotEndsWith("_mut"), Convention::IsSelfTypeCopy(false), 
    Convention::IsTraitItem(false)], &[SelfKind::Ref]),
    (&[Convention::StartsWith("to_"), Convention::NotEndsWith("_mut"), Convention::IsSelfTypeCopy(true), 
    Convention::IsTraitItem(false), Convention::ImplementsTrait(false)], &[SelfKind::Value]),
>>>>>>> db6ea84f
];

enum Convention {
    Eq(&'static str),
    StartsWith(&'static str),
    EndsWith(&'static str),
    NotEndsWith(&'static str),
    IsSelfTypeCopy(bool),
    ImplementsTrait(bool),
<<<<<<< HEAD
=======
    IsTraitItem(bool),
>>>>>>> db6ea84f
}

impl Convention {
    #[must_use]
<<<<<<< HEAD
    fn check<'tcx>(&self, cx: &LateContext<'tcx>, self_ty: &'tcx TyS<'tcx>, other: &str, is_trait_def: bool) -> bool {
=======
    fn check<'tcx>(
        &self,
        cx: &LateContext<'tcx>,
        self_ty: &'tcx TyS<'tcx>,
        other: &str,
        implements_trait: bool,
        is_trait_item: bool,
    ) -> bool {
>>>>>>> db6ea84f
        match *self {
            Self::Eq(this) => this == other,
            Self::StartsWith(this) => other.starts_with(this) && this != other,
            Self::EndsWith(this) => other.ends_with(this) && this != other,
<<<<<<< HEAD
            Self::NotEndsWith(this) => !Self::EndsWith(this).check(cx, self_ty, other, is_trait_def),
            Self::IsSelfTypeCopy(is_true) => is_true == is_copy(cx, self_ty),
            Self::ImplementsTrait(is_true) => is_true == is_trait_def,
=======
            Self::NotEndsWith(this) => !Self::EndsWith(this).check(cx, self_ty, other, implements_trait, is_trait_item),
            Self::IsSelfTypeCopy(is_true) => is_true == is_copy(cx, self_ty),
            Self::ImplementsTrait(is_true) => is_true == implements_trait,
            Self::IsTraitItem(is_true) => is_true == is_trait_item,
>>>>>>> db6ea84f
        }
    }
}

impl fmt::Display for Convention {
    fn fmt(&self, f: &mut fmt::Formatter<'_>) -> Result<(), fmt::Error> {
        match *self {
            Self::Eq(this) => format!("`{}`", this).fmt(f),
            Self::StartsWith(this) => format!("`{}*`", this).fmt(f),
            Self::EndsWith(this) => format!("`*{}`", this).fmt(f),
            Self::NotEndsWith(this) => format!("`~{}`", this).fmt(f),
            Self::IsSelfTypeCopy(is_true) => {
                format!("`self` type is{} `Copy`", if is_true { "" } else { " not" }).fmt(f)
            },
            Self::ImplementsTrait(is_true) => {
                let (negation, s_suffix) = if is_true { ("", "s") } else { (" does not", "") };
<<<<<<< HEAD
                format!("Method{} implement{} a trait", negation, s_suffix).fmt(f)
=======
                format!("method{} implement{} a trait", negation, s_suffix).fmt(f)
            },
            Self::IsTraitItem(is_true) => {
                let suffix = if is_true { " is" } else { " is not" };
                format!("method{} a trait item", suffix).fmt(f)
>>>>>>> db6ea84f
            },
        }
    }
}

#[allow(clippy::too_many_arguments)]
pub(super) fn check<'tcx>(
    cx: &LateContext<'tcx>,
    item_name: &str,
    is_pub: bool,
    self_ty: &'tcx TyS<'tcx>,
    first_arg_ty: &'tcx TyS<'tcx>,
    first_arg_span: Span,
<<<<<<< HEAD
=======
    implements_trait: bool,
>>>>>>> db6ea84f
    is_trait_item: bool,
) {
    let lint = if is_pub {
        WRONG_PUB_SELF_CONVENTION
    } else {
        WRONG_SELF_CONVENTION
    };
    if let Some((conventions, self_kinds)) = &CONVENTIONS.iter().find(|(convs, _)| {
        convs
            .iter()
<<<<<<< HEAD
            .all(|conv| conv.check(cx, self_ty, item_name, is_trait_item))
=======
            .all(|conv| conv.check(cx, self_ty, item_name, implements_trait, is_trait_item))
>>>>>>> db6ea84f
    }) {
        if !self_kinds.iter().any(|k| k.matches(cx, self_ty, first_arg_ty)) {
            let suggestion = {
                if conventions.len() > 1 {
                    // Don't mention `NotEndsWith` when there is also `StartsWith` convention present
                    let cut_ends_with_conv = conventions.iter().any(|conv| matches!(conv, Convention::StartsWith(_)))
                        && conventions
                            .iter()
                            .any(|conv| matches!(conv, Convention::NotEndsWith(_)));

                    let s = conventions
                        .iter()
                        .filter_map(|conv| {
                            if (cut_ends_with_conv && matches!(conv, Convention::NotEndsWith(_)))
                                || matches!(conv, Convention::ImplementsTrait(_))
<<<<<<< HEAD
=======
                                || matches!(conv, Convention::IsTraitItem(_))
>>>>>>> db6ea84f
                            {
                                None
                            } else {
                                Some(conv.to_string())
                            }
                        })
                        .collect::<Vec<_>>()
                        .join(" and ");

                    format!("methods with the following characteristics: ({})", &s)
                } else {
                    format!("methods called {}", &conventions[0])
                }
            };

            span_lint_and_help(
                cx,
                lint,
                first_arg_span,
                &format!(
                    "{} usually take {}",
                    suggestion,
                    &self_kinds
                        .iter()
                        .map(|k| k.description())
                        .collect::<Vec<_>>()
                        .join(" or ")
                ),
                None,
                "consider choosing a less ambiguous name",
            );
        }
    }
}<|MERGE_RESOLUTION|>--- conflicted
+++ resolved
@@ -21,15 +21,10 @@
 
     // Conversion using `to_` can use borrowed (non-Copy types) or owned (Copy types).
     // Source: https://rust-lang.github.io/api-guidelines/naming.html#ad-hoc-conversions-follow-as_-to_-into_-conventions-c-conv
-<<<<<<< HEAD
-    (&[Convention::StartsWith("to_"), Convention::NotEndsWith("_mut"), Convention::IsSelfTypeCopy(false), Convention::ImplementsTrait(false)], &[SelfKind::Ref]),
-    (&[Convention::StartsWith("to_"), Convention::NotEndsWith("_mut"), Convention::IsSelfTypeCopy(true), Convention::ImplementsTrait(false)], &[SelfKind::Value]),
-=======
     (&[Convention::StartsWith("to_"), Convention::NotEndsWith("_mut"), Convention::IsSelfTypeCopy(false), 
     Convention::IsTraitItem(false)], &[SelfKind::Ref]),
     (&[Convention::StartsWith("to_"), Convention::NotEndsWith("_mut"), Convention::IsSelfTypeCopy(true), 
     Convention::IsTraitItem(false), Convention::ImplementsTrait(false)], &[SelfKind::Value]),
->>>>>>> db6ea84f
 ];
 
 enum Convention {
@@ -39,17 +34,11 @@
     NotEndsWith(&'static str),
     IsSelfTypeCopy(bool),
     ImplementsTrait(bool),
-<<<<<<< HEAD
-=======
     IsTraitItem(bool),
->>>>>>> db6ea84f
 }
 
 impl Convention {
     #[must_use]
-<<<<<<< HEAD
-    fn check<'tcx>(&self, cx: &LateContext<'tcx>, self_ty: &'tcx TyS<'tcx>, other: &str, is_trait_def: bool) -> bool {
-=======
     fn check<'tcx>(
         &self,
         cx: &LateContext<'tcx>,
@@ -58,21 +47,14 @@
         implements_trait: bool,
         is_trait_item: bool,
     ) -> bool {
->>>>>>> db6ea84f
         match *self {
             Self::Eq(this) => this == other,
             Self::StartsWith(this) => other.starts_with(this) && this != other,
             Self::EndsWith(this) => other.ends_with(this) && this != other,
-<<<<<<< HEAD
-            Self::NotEndsWith(this) => !Self::EndsWith(this).check(cx, self_ty, other, is_trait_def),
-            Self::IsSelfTypeCopy(is_true) => is_true == is_copy(cx, self_ty),
-            Self::ImplementsTrait(is_true) => is_true == is_trait_def,
-=======
             Self::NotEndsWith(this) => !Self::EndsWith(this).check(cx, self_ty, other, implements_trait, is_trait_item),
             Self::IsSelfTypeCopy(is_true) => is_true == is_copy(cx, self_ty),
             Self::ImplementsTrait(is_true) => is_true == implements_trait,
             Self::IsTraitItem(is_true) => is_true == is_trait_item,
->>>>>>> db6ea84f
         }
     }
 }
@@ -89,15 +71,11 @@
             },
             Self::ImplementsTrait(is_true) => {
                 let (negation, s_suffix) = if is_true { ("", "s") } else { (" does not", "") };
-<<<<<<< HEAD
-                format!("Method{} implement{} a trait", negation, s_suffix).fmt(f)
-=======
                 format!("method{} implement{} a trait", negation, s_suffix).fmt(f)
             },
             Self::IsTraitItem(is_true) => {
                 let suffix = if is_true { " is" } else { " is not" };
                 format!("method{} a trait item", suffix).fmt(f)
->>>>>>> db6ea84f
             },
         }
     }
@@ -111,10 +89,7 @@
     self_ty: &'tcx TyS<'tcx>,
     first_arg_ty: &'tcx TyS<'tcx>,
     first_arg_span: Span,
-<<<<<<< HEAD
-=======
     implements_trait: bool,
->>>>>>> db6ea84f
     is_trait_item: bool,
 ) {
     let lint = if is_pub {
@@ -125,11 +100,7 @@
     if let Some((conventions, self_kinds)) = &CONVENTIONS.iter().find(|(convs, _)| {
         convs
             .iter()
-<<<<<<< HEAD
-            .all(|conv| conv.check(cx, self_ty, item_name, is_trait_item))
-=======
             .all(|conv| conv.check(cx, self_ty, item_name, implements_trait, is_trait_item))
->>>>>>> db6ea84f
     }) {
         if !self_kinds.iter().any(|k| k.matches(cx, self_ty, first_arg_ty)) {
             let suggestion = {
@@ -145,10 +116,7 @@
                         .filter_map(|conv| {
                             if (cut_ends_with_conv && matches!(conv, Convention::NotEndsWith(_)))
                                 || matches!(conv, Convention::ImplementsTrait(_))
-<<<<<<< HEAD
-=======
                                 || matches!(conv, Convention::IsTraitItem(_))
->>>>>>> db6ea84f
                             {
                                 None
                             } else {
