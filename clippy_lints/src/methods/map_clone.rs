--- conflicted
+++ resolved
@@ -113,11 +113,6 @@
     if let Some(path_def_id) = cx.qpath_res(qpath, arg.hir_id).opt_def_id()
         && match_def_path(cx, path_def_id, &paths::CLONE_TRAIT_METHOD)
     {
-<<<<<<< HEAD
-        // FIXME: It would be better to infer the type to check if it's copyable or not
-        // to suggest to use `.copied()` instead of `.cloned()` where applicable.
-        lint_path(cx, e.span, recv.span);
-=======
         // The `copied` and `cloned` methods are only available on `&T` and `&mut T` in `Option`
         // and `Result`.
         if let ty::Adt(_, args) = cx.typeck_results().expr_ty(recv).kind()
@@ -127,7 +122,6 @@
         {
             lint_path(cx, e.span, recv.span, is_copy(cx, ty.peel_refs()));
         }
->>>>>>> 8a17125d
     }
 }
 
@@ -151,31 +145,19 @@
     );
 }
 
-<<<<<<< HEAD
-fn lint_path(cx: &LateContext<'_>, replace: Span, root: Span) {
-    let mut applicability = Applicability::MachineApplicable;
-
-=======
 fn lint_path(cx: &LateContext<'_>, replace: Span, root: Span, is_copy: bool) {
     let mut applicability = Applicability::MachineApplicable;
 
     let replacement = if is_copy { "copied" } else { "cloned" };
 
->>>>>>> 8a17125d
     span_lint_and_sugg(
         cx,
         MAP_CLONE,
         replace,
         "you are explicitly cloning with `.map()`",
-<<<<<<< HEAD
-        "consider calling the dedicated `cloned` method",
-        format!(
-            "{}.cloned()",
-=======
         &format!("consider calling the dedicated `{replacement}` method"),
         format!(
             "{}.{replacement}()",
->>>>>>> 8a17125d
             snippet_with_applicability(cx, root, "..", &mut applicability),
         ),
         applicability,
