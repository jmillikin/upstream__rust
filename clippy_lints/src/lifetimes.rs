--- conflicted
+++ resolved
@@ -494,26 +494,10 @@
     }
 
     fn visit_generic_arg(&mut self, generic_arg: &'tcx GenericArg<'tcx>) {
-<<<<<<< HEAD
         if let GenericArg::Lifetime(l) = generic_arg && let LifetimeName::Param(def_id) = l.res {
             self.lifetime_generic_arg_spans.entry(def_id).or_insert(l.ident.span);
         }
-        // Replace with `walk_generic_arg` if/when https://github.com/rust-lang/rust/pull/103692 lands.
-        // walk_generic_arg(self, generic_arg);
-        match generic_arg {
-            GenericArg::Lifetime(lt) => self.visit_lifetime(lt),
-            GenericArg::Type(ty) => self.visit_ty(ty),
-            GenericArg::Const(ct) => self.visit_anon_const(&ct.value),
-            GenericArg::Infer(inf) => self.visit_infer(inf),
-        }
-=======
-        if let GenericArg::Lifetime(l) = generic_arg
-            && let LifetimeName::Param(def_id, _) = l.name
-        {
-            self.lifetime_generic_arg_spans.entry(def_id).or_insert(l.span);
-        }
         walk_generic_arg(self, generic_arg);
->>>>>>> 641ced4e
     }
 }
 
