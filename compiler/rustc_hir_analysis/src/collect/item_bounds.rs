--- conflicted
+++ resolved
@@ -3,7 +3,6 @@
 use rustc_hir as hir;
 use rustc_infer::traits::util;
 use rustc_middle::ty::subst::InternalSubsts;
-use rustc_middle::ty::ToPredicate;
 use rustc_middle::ty::{self, Ty, TyCtxt};
 use rustc_span::def_id::{DefId, LocalDefId};
 use rustc_span::Span;
@@ -50,16 +49,7 @@
         })
         .map(|(pred, span)| (pred.expect_clause(), span));
 
-<<<<<<< HEAD
-    let all_bounds = tcx.arena.alloc_from_iter(
-        bounds
-            .predicates()
-            .map(|(clause, span)| (clause.to_predicate(tcx), span))
-            .chain(bounds_from_parent),
-    );
-=======
     let all_bounds = tcx.arena.alloc_from_iter(bounds.clauses().chain(bounds_from_parent));
->>>>>>> 0faea772
     debug!(
         "associated_type_bounds({}) = {:?}",
         tcx.def_path_str(assoc_item_def_id.to_def_id()),
@@ -87,13 +77,7 @@
         icx.astconv().add_implicitly_sized(&mut bounds, item_ty, ast_bounds, None, span);
         debug!(?bounds);
 
-<<<<<<< HEAD
-        tcx.arena.alloc_from_iter(
-            bounds.predicates().map(|(clause, span)| (clause.to_predicate(tcx), span)),
-        )
-=======
         tcx.arena.alloc_from_iter(bounds.clauses())
->>>>>>> 0faea772
     })
 }
 
