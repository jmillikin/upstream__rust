//! Diagnostics creation and emission for `rustc`.
//!
//! This module contains the code for creating and emitting diagnostics.

// tidy-alphabetical-start
#![allow(incomplete_features)]
#![allow(internal_features)]
#![allow(rustc::diagnostic_outside_of_impl)]
#![allow(rustc::untranslatable_diagnostic)]
#![cfg_attr(bootstrap, feature(min_specialization))]
#![doc(html_root_url = "https://doc.rust-lang.org/nightly/nightly-rustc/")]
#![doc(rust_logo)]
#![feature(array_windows)]
#![feature(associated_type_defaults)]
#![feature(box_into_inner)]
#![feature(box_patterns)]
#![feature(error_reporter)]
#![feature(extract_if)]
#![feature(let_chains)]
#![feature(negative_impls)]
#![feature(never_type)]
#![feature(rustc_attrs)]
#![feature(rustdoc_internals)]
#![feature(trait_alias)]
#![feature(try_blocks)]
#![feature(yeet_expr)]
// tidy-alphabetical-end

#[macro_use]
extern crate rustc_macros;

#[macro_use]
extern crate tracing;

extern crate self as rustc_errors;

pub use codes::*;
pub use diagnostic::{
    AddToDiagnostic, DecorateLint, Diagnostic, DiagnosticArg, DiagnosticArgName,
    DiagnosticArgValue, DiagnosticStyledString, IntoDiagnosticArg, StringPart, SubDiagnostic,
    SubdiagnosticMessageOp,
};
pub use diagnostic_builder::{
    BugAbort, DiagnosticBuilder, EmissionGuarantee, FatalAbort, IntoDiagnostic,
};
pub use diagnostic_impls::{
    DiagnosticArgFromDisplay, DiagnosticSymbolList, ExpectedLifetimeParameter,
    IndicateAnonymousLifetime, InvalidFlushedDelayedDiagnosticLevel, SingleLabelManySpans,
};
pub use emitter::ColorConfig;
pub use rustc_error_messages::{
    fallback_fluent_bundle, fluent_bundle, DelayDm, DiagnosticMessage, FluentBundle,
    LanguageIdentifier, LazyFallbackBundle, MultiSpan, SpanLabel, SubdiagnosticMessage,
};
pub use rustc_lint_defs::{pluralize, Applicability};
pub use rustc_span::fatal_error::{FatalError, FatalErrorMarker};
pub use rustc_span::ErrorGuaranteed;
pub use snippet::Style;

// Used by external projects such as `rust-gpu`.
// See https://github.com/rust-lang/rust/pull/115393.
pub use termcolor::{Color, ColorSpec, WriteColor};

use crate::diagnostic_impls::{DelayedAtWithNewline, DelayedAtWithoutNewline};
use emitter::{is_case_difference, DynEmitter, Emitter, HumanEmitter};
use registry::Registry;
use rustc_data_structures::fx::{FxHashSet, FxIndexMap, FxIndexSet};
use rustc_data_structures::stable_hasher::{Hash128, StableHasher};
use rustc_data_structures::sync::{Lock, Lrc};
use rustc_data_structures::AtomicRef;
use rustc_lint_defs::LintExpectationId;
use rustc_span::source_map::SourceMap;
use rustc_span::{Loc, Span, DUMMY_SP};
use std::backtrace::{Backtrace, BacktraceStatus};
use std::borrow::Cow;
use std::error::Report;
use std::fmt;
use std::hash::Hash;
use std::io::Write;
use std::num::NonZeroUsize;
use std::panic;
use std::path::{Path, PathBuf};

use Level::*;

pub mod annotate_snippet_emitter_writer;
pub mod codes;
mod diagnostic;
mod diagnostic_builder;
mod diagnostic_impls;
pub mod emitter;
pub mod error;
pub mod json;
mod lock;
pub mod markdown;
pub mod registry;
mod snippet;
mod styled_buffer;
#[cfg(test)]
mod tests;
pub mod translation;

pub type PErr<'a> = DiagnosticBuilder<'a>;
pub type PResult<'a, T> = Result<T, PErr<'a>>;

rustc_fluent_macro::fluent_messages! { "../messages.ftl" }

// `PResult` is used a lot. Make sure it doesn't unintentionally get bigger.
#[cfg(all(target_arch = "x86_64", target_pointer_width = "64"))]
rustc_data_structures::static_assert_size!(PResult<'_, ()>, 16);
#[cfg(all(target_arch = "x86_64", target_pointer_width = "64"))]
rustc_data_structures::static_assert_size!(PResult<'_, bool>, 16);

#[derive(Debug, PartialEq, Eq, Clone, Copy, Hash, Encodable, Decodable)]
pub enum SuggestionStyle {
    /// Hide the suggested code when displaying this suggestion inline.
    HideCodeInline,
    /// Always hide the suggested code but display the message.
    HideCodeAlways,
    /// Do not display this suggestion in the cli output, it is only meant for tools.
    CompletelyHidden,
    /// Always show the suggested code.
    /// This will *not* show the code if the suggestion is inline *and* the suggested code is
    /// empty.
    ShowCode,
    /// Always show the suggested code independently.
    ShowAlways,
}

impl SuggestionStyle {
    fn hide_inline(&self) -> bool {
        !matches!(*self, SuggestionStyle::ShowCode)
    }
}

#[derive(Clone, Debug, PartialEq, Hash, Encodable, Decodable)]
pub struct CodeSuggestion {
    /// Each substitute can have multiple variants due to multiple
    /// applicable suggestions
    ///
    /// `foo.bar` might be replaced with `a.b` or `x.y` by replacing
    /// `foo` and `bar` on their own:
    ///
    /// ```ignore (illustrative)
    /// vec![
    ///     Substitution { parts: vec![(0..3, "a"), (4..7, "b")] },
    ///     Substitution { parts: vec![(0..3, "x"), (4..7, "y")] },
    /// ]
    /// ```
    ///
    /// or by replacing the entire span:
    ///
    /// ```ignore (illustrative)
    /// vec![
    ///     Substitution { parts: vec![(0..7, "a.b")] },
    ///     Substitution { parts: vec![(0..7, "x.y")] },
    /// ]
    /// ```
    pub substitutions: Vec<Substitution>,
    pub msg: DiagnosticMessage,
    /// Visual representation of this suggestion.
    pub style: SuggestionStyle,
    /// Whether or not the suggestion is approximate
    ///
    /// Sometimes we may show suggestions with placeholders,
    /// which are useful for users but not useful for
    /// tools like rustfix
    pub applicability: Applicability,
}

#[derive(Clone, Debug, PartialEq, Hash, Encodable, Decodable)]
/// See the docs on `CodeSuggestion::substitutions`
pub struct Substitution {
    pub parts: Vec<SubstitutionPart>,
}

#[derive(Clone, Debug, PartialEq, Hash, Encodable, Decodable)]
pub struct SubstitutionPart {
    pub span: Span,
    pub snippet: String,
}

/// Used to translate between `Span`s and byte positions within a single output line in highlighted
/// code of structured suggestions.
#[derive(Debug, Clone, Copy)]
pub(crate) struct SubstitutionHighlight {
    start: usize,
    end: usize,
}

impl SubstitutionPart {
    pub fn is_addition(&self, sm: &SourceMap) -> bool {
        !self.snippet.is_empty() && !self.replaces_meaningful_content(sm)
    }

    pub fn is_deletion(&self, sm: &SourceMap) -> bool {
        self.snippet.trim().is_empty() && self.replaces_meaningful_content(sm)
    }

    pub fn is_replacement(&self, sm: &SourceMap) -> bool {
        !self.snippet.is_empty() && self.replaces_meaningful_content(sm)
    }

    fn replaces_meaningful_content(&self, sm: &SourceMap) -> bool {
        sm.span_to_snippet(self.span)
            .map_or(!self.span.is_empty(), |snippet| !snippet.trim().is_empty())
    }
}

impl CodeSuggestion {
    /// Returns the assembled code suggestions, whether they should be shown with an underline
    /// and whether the substitution only differs in capitalization.
    pub(crate) fn splice_lines(
        &self,
        sm: &SourceMap,
    ) -> Vec<(String, Vec<SubstitutionPart>, Vec<Vec<SubstitutionHighlight>>, bool)> {
        // For the `Vec<Vec<SubstitutionHighlight>>` value, the first level of the vector
        // corresponds to the output snippet's lines, while the second level corresponds to the
        // substrings within that line that should be highlighted.

        use rustc_span::{CharPos, Pos};

        /// Extracts a substring from the provided `line_opt` based on the specified low and high indices,
        /// appends it to the given buffer `buf`, and returns the count of newline characters in the substring
        /// for accurate highlighting.
        /// If `line_opt` is `None`, a newline character is appended to the buffer, and 0 is returned.
        ///
        /// ## Returns
        ///
        /// The count of newline characters in the extracted substring.
        fn push_trailing(
            buf: &mut String,
            line_opt: Option<&Cow<'_, str>>,
            lo: &Loc,
            hi_opt: Option<&Loc>,
        ) -> usize {
            let mut line_count = 0;
            // Convert CharPos to Usize, as CharPose is character offset
            // Extract low index and high index
            let (lo, hi_opt) = (lo.col.to_usize(), hi_opt.map(|hi| hi.col.to_usize()));
            if let Some(line) = line_opt {
                if let Some(lo) = line.char_indices().map(|(i, _)| i).nth(lo) {
                    // Get high index while account for rare unicode and emoji with char_indices
                    let hi_opt = hi_opt.and_then(|hi| line.char_indices().map(|(i, _)| i).nth(hi));
                    match hi_opt {
                        // If high index exist, take string from low to high index
                        Some(hi) if hi > lo => {
                            // count how many '\n' exist
                            line_count = line[lo..hi].matches('\n').count();
                            buf.push_str(&line[lo..hi])
                        }
                        Some(_) => (),
                        // If high index absence, take string from low index till end string.len
                        None => {
                            // count how many '\n' exist
                            line_count = line[lo..].matches('\n').count();
                            buf.push_str(&line[lo..])
                        }
                    }
                }
                // If high index is None
                if hi_opt.is_none() {
                    buf.push('\n');
                }
            }
            line_count
        }

        assert!(!self.substitutions.is_empty());

        self.substitutions
            .iter()
            .filter(|subst| {
                // Suggestions coming from macros can have malformed spans. This is a heavy
                // handed approach to avoid ICEs by ignoring the suggestion outright.
                let invalid = subst.parts.iter().any(|item| sm.is_valid_span(item.span).is_err());
                if invalid {
                    debug!("splice_lines: suggestion contains an invalid span: {:?}", subst);
                }
                !invalid
            })
            .cloned()
            .filter_map(|mut substitution| {
                // Assumption: all spans are in the same file, and all spans
                // are disjoint. Sort in ascending order.
                substitution.parts.sort_by_key(|part| part.span.lo());

                // Find the bounding span.
                let lo = substitution.parts.iter().map(|part| part.span.lo()).min()?;
                let hi = substitution.parts.iter().map(|part| part.span.hi()).max()?;
                let bounding_span = Span::with_root_ctxt(lo, hi);
                // The different spans might belong to different contexts, if so ignore suggestion.
                let lines = sm.span_to_lines(bounding_span).ok()?;
                assert!(!lines.lines.is_empty() || bounding_span.is_dummy());

                // We can't splice anything if the source is unavailable.
                if !sm.ensure_source_file_source_present(&lines.file) {
                    return None;
                }

                let mut highlights = vec![];
                // To build up the result, we do this for each span:
                // - push the line segment trailing the previous span
                //   (at the beginning a "phantom" span pointing at the start of the line)
                // - push lines between the previous and current span (if any)
                // - if the previous and current span are not on the same line
                //   push the line segment leading up to the current span
                // - splice in the span substitution
                //
                // Finally push the trailing line segment of the last span
                let sf = &lines.file;
                let mut prev_hi = sm.lookup_char_pos(bounding_span.lo());
                prev_hi.col = CharPos::from_usize(0);
                let mut prev_line =
                    lines.lines.get(0).and_then(|line0| sf.get_line(line0.line_index));
                let mut buf = String::new();

                let mut line_highlight = vec![];
                // We need to keep track of the difference between the existing code and the added
                // or deleted code in order to point at the correct column *after* substitution.
                let mut acc = 0;
                for part in &substitution.parts {
                    let cur_lo = sm.lookup_char_pos(part.span.lo());
                    if prev_hi.line == cur_lo.line {
                        let mut count =
                            push_trailing(&mut buf, prev_line.as_ref(), &prev_hi, Some(&cur_lo));
                        while count > 0 {
                            highlights.push(std::mem::take(&mut line_highlight));
                            acc = 0;
                            count -= 1;
                        }
                    } else {
                        acc = 0;
                        highlights.push(std::mem::take(&mut line_highlight));
                        let mut count = push_trailing(&mut buf, prev_line.as_ref(), &prev_hi, None);
                        while count > 0 {
                            highlights.push(std::mem::take(&mut line_highlight));
                            count -= 1;
                        }
                        // push lines between the previous and current span (if any)
                        for idx in prev_hi.line..(cur_lo.line - 1) {
                            if let Some(line) = sf.get_line(idx) {
                                buf.push_str(line.as_ref());
                                buf.push('\n');
                                highlights.push(std::mem::take(&mut line_highlight));
                            }
                        }
                        if let Some(cur_line) = sf.get_line(cur_lo.line - 1) {
                            let end = match cur_line.char_indices().nth(cur_lo.col.to_usize()) {
                                Some((i, _)) => i,
                                None => cur_line.len(),
                            };
                            buf.push_str(&cur_line[..end]);
                        }
                    }
                    // Add a whole line highlight per line in the snippet.
                    let len: isize = part
                        .snippet
                        .split('\n')
                        .next()
                        .unwrap_or(&part.snippet)
                        .chars()
                        .map(|c| match c {
                            '\t' => 4,
                            _ => 1,
                        })
                        .sum();
                    line_highlight.push(SubstitutionHighlight {
                        start: (cur_lo.col.0 as isize + acc) as usize,
                        end: (cur_lo.col.0 as isize + acc + len) as usize,
                    });
                    buf.push_str(&part.snippet);
                    let cur_hi = sm.lookup_char_pos(part.span.hi());
                    // Account for the difference between the width of the current code and the
                    // snippet being suggested, so that the *later* suggestions are correctly
                    // aligned on the screen. Note that cur_hi and cur_lo can be on different
                    // lines, so cur_hi.col can be smaller than cur_lo.col
                    acc += len - (cur_hi.col.0 as isize - cur_lo.col.0 as isize);
                    prev_hi = cur_hi;
                    prev_line = sf.get_line(prev_hi.line - 1);
                    for line in part.snippet.split('\n').skip(1) {
                        acc = 0;
                        highlights.push(std::mem::take(&mut line_highlight));
                        let end: usize = line
                            .chars()
                            .map(|c| match c {
                                '\t' => 4,
                                _ => 1,
                            })
                            .sum();
                        line_highlight.push(SubstitutionHighlight { start: 0, end });
                    }
                }
                highlights.push(std::mem::take(&mut line_highlight));
                let only_capitalization = is_case_difference(sm, &buf, bounding_span);
                // if the replacement already ends with a newline, don't print the next line
                if !buf.ends_with('\n') {
                    push_trailing(&mut buf, prev_line.as_ref(), &prev_hi, None);
                }
                // remove trailing newlines
                while buf.ends_with('\n') {
                    buf.pop();
                }
                Some((buf, substitution.parts, highlights, only_capitalization))
            })
            .collect()
    }
}

/// Signifies that the compiler died with an explicit call to `.bug`
/// or `.span_bug` rather than a failed assertion, etc.
pub struct ExplicitBug;

/// Signifies that the compiler died due to a delayed bug rather than a failed
/// assertion, etc.
pub struct DelayedBugPanic;

/// A `DiagCtxt` deals with errors and other compiler output.
/// Certain errors (fatal, bug, unimpl) may cause immediate exit,
/// others log errors for later reporting.
pub struct DiagCtxt {
    inner: Lock<DiagCtxtInner>,
}

/// This inner struct exists to keep it all behind a single lock;
/// this is done to prevent possible deadlocks in a multi-threaded compiler,
/// as well as inconsistent state observation.
struct DiagCtxtInner {
    flags: DiagCtxtFlags,

    /// The error guarantees from all emitted errors. The length gives the error count.
    err_guars: Vec<ErrorGuaranteed>,
    /// The error guarantee from all emitted lint errors. The length gives the
    /// lint error count.
    lint_err_guars: Vec<ErrorGuaranteed>,
    /// The delayed bugs and their error guarantees.
    delayed_bugs: Vec<(DelayedDiagnostic, ErrorGuaranteed)>,
    good_path_delayed_bugs: Vec<DelayedDiagnostic>,

    /// The number of stashed errors. Unlike the other counts, this can go up
    /// and down, so it doesn't guarantee anything.
    stashed_err_count: usize,

    /// The error count shown to the user at the end.
    deduplicated_err_count: usize,
    /// The warning count shown to the user at the end.
    deduplicated_warn_count: usize,

    /// Has this diagnostic context printed any diagnostics? (I.e. has
    /// `self.emitter.emit_diagnostic()` been called?
    has_printed: bool,

    emitter: Box<DynEmitter>,
    /// This flag indicates that an expected diagnostic was emitted and suppressed.
    /// This is used for the `good_path_delayed_bugs` check.
    suppressed_expected_diag: bool,

    /// This set contains the code of all emitted diagnostics to avoid
    /// emitting the same diagnostic with extended help (`--teach`) twice, which
    /// would be unnecessary repetition.
    taught_diagnostics: FxHashSet<ErrCode>,

    /// Used to suggest rustc --explain `<error code>`
    emitted_diagnostic_codes: FxIndexSet<ErrCode>,

    /// This set contains a hash of every diagnostic that has been emitted by
    /// this `DiagCtxt`. These hashes is used to avoid emitting the same error
    /// twice.
    emitted_diagnostics: FxHashSet<Hash128>,

    /// Stashed diagnostics emitted in one stage of the compiler that may be
    /// stolen by other stages (e.g. to improve them and add more information).
    /// The stashed diagnostics count towards the total error count.
    /// When `.abort_if_errors()` is called, these are also emitted.
    stashed_diagnostics: FxIndexMap<(Span, StashKey), Diagnostic>,

    future_breakage_diagnostics: Vec<Diagnostic>,

    /// The [`Self::unstable_expect_diagnostics`] should be empty when this struct is
    /// dropped. However, it can have values if the compilation is stopped early
    /// or is only partially executed. To avoid ICEs, like in rust#94953 we only
    /// check if [`Self::unstable_expect_diagnostics`] is empty, if the expectation ids
    /// have been converted.
    check_unstable_expect_diagnostics: bool,

    /// Expected [`Diagnostic`][struct@diagnostic::Diagnostic]s store a [`LintExpectationId`] as part of
    /// the lint level. [`LintExpectationId`]s created early during the compilation
    /// (before `HirId`s have been defined) are not stable and can therefore not be
    /// stored on disk. This buffer stores these diagnostics until the ID has been
    /// replaced by a stable [`LintExpectationId`]. The [`Diagnostic`][struct@diagnostic::Diagnostic]s are the
    /// submitted for storage and added to the list of fulfilled expectations.
    unstable_expect_diagnostics: Vec<Diagnostic>,

    /// expected diagnostic will have the level `Expect` which additionally
    /// carries the [`LintExpectationId`] of the expectation that can be
    /// marked as fulfilled. This is a collection of all [`LintExpectationId`]s
    /// that have been marked as fulfilled this way.
    ///
    /// [RFC-2383]: https://rust-lang.github.io/rfcs/2383-lint-reasons.html
    fulfilled_expectations: FxHashSet<LintExpectationId>,

    /// The file where the ICE information is stored. This allows delayed_span_bug backtraces to be
    /// stored along side the main panic backtrace.
    ice_file: Option<PathBuf>,
}

/// A key denoting where from a diagnostic was stashed.
#[derive(Copy, Clone, PartialEq, Eq, Hash)]
pub enum StashKey {
    ItemNoType,
    UnderscoreForArrayLengths,
    EarlySyntaxWarning,
    CallIntoMethod,
    /// When an invalid lifetime e.g. `'2` should be reinterpreted
    /// as a char literal in the parser
    LifetimeIsChar,
    /// Maybe there was a typo where a comma was forgotten before
    /// FRU syntax
    MaybeFruTypo,
    CallAssocMethod,
    TraitMissingMethod,
    OpaqueHiddenTypeMismatch,
    MaybeForgetReturn,
    /// Query cycle detected, stashing in favor of a better error.
    Cycle,
    UndeterminedMacroResolution,
}

fn default_track_diagnostic(diag: Diagnostic, f: &mut dyn FnMut(Diagnostic)) {
    (*f)(diag)
}

pub static TRACK_DIAGNOSTIC: AtomicRef<fn(Diagnostic, &mut dyn FnMut(Diagnostic))> =
    AtomicRef::new(&(default_track_diagnostic as _));

enum DelayedBugKind {
    Normal,
    GoodPath,
}

#[derive(Copy, Clone, Default)]
pub struct DiagCtxtFlags {
    /// If false, warning-level lints are suppressed.
    /// (rustc: see `--allow warnings` and `--cap-lints`)
    pub can_emit_warnings: bool,
    /// If Some, the Nth error-level diagnostic is upgraded to bug-level.
    /// (rustc: see `-Z treat-err-as-bug`)
    pub treat_err_as_bug: Option<NonZeroUsize>,
    /// Eagerly emit delayed bugs as errors, so that the compiler debugger may
    /// see all of the errors being emitted at once.
    pub eagerly_emit_delayed_bugs: bool,
    /// Show macro backtraces.
    /// (rustc: see `-Z macro-backtrace`)
    pub macro_backtrace: bool,
    /// If true, identical diagnostics are reported only once.
    pub deduplicate_diagnostics: bool,
    /// Track where errors are created. Enabled with `-Ztrack-diagnostics`.
    pub track_diagnostics: bool,
}

impl Drop for DiagCtxtInner {
    fn drop(&mut self) {
        self.emit_stashed_diagnostics();

        if self.err_guars.is_empty() {
            self.flush_delayed(DelayedBugKind::Normal)
        }

        if !self.has_printed && !self.suppressed_expected_diag && !std::thread::panicking() {
            self.flush_delayed(DelayedBugKind::GoodPath);
        }

        if self.check_unstable_expect_diagnostics {
            assert!(
                self.unstable_expect_diagnostics.is_empty(),
                "all diagnostics with unstable expectations should have been converted",
            );
        }
    }
}

impl DiagCtxt {
    pub fn with_tty_emitter(
        sm: Option<Lrc<SourceMap>>,
        fallback_bundle: LazyFallbackBundle,
    ) -> Self {
        let emitter = Box::new(HumanEmitter::stderr(ColorConfig::Auto, fallback_bundle).sm(sm));
        Self::with_emitter(emitter)
    }
    pub fn disable_warnings(mut self) -> Self {
        self.inner.get_mut().flags.can_emit_warnings = false;
        self
    }

    pub fn with_flags(mut self, flags: DiagCtxtFlags) -> Self {
        self.inner.get_mut().flags = flags;
        self
    }

    pub fn with_ice_file(mut self, ice_file: PathBuf) -> Self {
        self.inner.get_mut().ice_file = Some(ice_file);
        self
    }

    pub fn with_emitter(emitter: Box<DynEmitter>) -> Self {
        Self {
            inner: Lock::new(DiagCtxtInner {
                flags: DiagCtxtFlags { can_emit_warnings: true, ..Default::default() },
                err_guars: Vec::new(),
                lint_err_guars: Vec::new(),
                delayed_bugs: Vec::new(),
                good_path_delayed_bugs: Vec::new(),
                stashed_err_count: 0,
                deduplicated_err_count: 0,
                deduplicated_warn_count: 0,
                has_printed: false,
                emitter,
                suppressed_expected_diag: false,
                taught_diagnostics: Default::default(),
                emitted_diagnostic_codes: Default::default(),
                emitted_diagnostics: Default::default(),
                stashed_diagnostics: Default::default(),
                future_breakage_diagnostics: Vec::new(),
                check_unstable_expect_diagnostics: false,
                unstable_expect_diagnostics: Vec::new(),
                fulfilled_expectations: Default::default(),
                ice_file: None,
            }),
        }
    }

    /// Translate `message` eagerly with `args` to `SubdiagnosticMessage::Eager`.
    pub fn eagerly_translate<'a>(
        &self,
        message: DiagnosticMessage,
        args: impl Iterator<Item = DiagnosticArg<'a>>,
    ) -> SubdiagnosticMessage {
        SubdiagnosticMessage::Eager(Cow::from(self.eagerly_translate_to_string(message, args)))
    }

    /// Translate `message` eagerly with `args` to `String`.
    pub fn eagerly_translate_to_string<'a>(
        &self,
        message: DiagnosticMessage,
        args: impl Iterator<Item = DiagnosticArg<'a>>,
    ) -> String {
        let inner = self.inner.borrow();
        let args = crate::translation::to_fluent_args(args);
        inner.emitter.translate_message(&message, &args).map_err(Report::new).unwrap().to_string()
    }

    // This is here to not allow mutation of flags;
    // as of this writing it's used in Session::consider_optimizing and
    // in tests in rustc_interface.
    pub fn can_emit_warnings(&self) -> bool {
        self.inner.borrow_mut().flags.can_emit_warnings
    }

    /// Resets the diagnostic error count as well as the cached emitted diagnostics.
    ///
    /// NOTE: *do not* call this function from rustc. It is only meant to be called from external
    /// tools that want to reuse a `Parser` cleaning the previously emitted diagnostics as well as
    /// the overall count of emitted error diagnostics.
    pub fn reset_err_count(&self) {
        let mut inner = self.inner.borrow_mut();
        inner.stashed_err_count = 0;
        inner.deduplicated_err_count = 0;
        inner.deduplicated_warn_count = 0;
        inner.has_printed = false;

        // actually free the underlying memory (which `clear` would not do)
        inner.err_guars = Default::default();
        inner.lint_err_guars = Default::default();
        inner.delayed_bugs = Default::default();
        inner.good_path_delayed_bugs = Default::default();
        inner.taught_diagnostics = Default::default();
        inner.emitted_diagnostic_codes = Default::default();
        inner.emitted_diagnostics = Default::default();
        inner.stashed_diagnostics = Default::default();
    }

    /// Stash a given diagnostic with the given `Span` and [`StashKey`] as the key.
    /// Retrieve a stashed diagnostic with `steal_diagnostic`.
    pub fn stash_diagnostic(&self, span: Span, key: StashKey, diag: Diagnostic) {
        let mut inner = self.inner.borrow_mut();

        let key = (span.with_parent(None), key);

        if diag.is_error() {
            if diag.is_lint.is_none() {
                inner.stashed_err_count += 1;
            }
        }

        // FIXME(Centril, #69537): Consider reintroducing panic on overwriting a stashed diagnostic
        // if/when we have a more robust macro-friendly replacement for `(span, key)` as a key.
        // See the PR for a discussion.
        inner.stashed_diagnostics.insert(key, diag);
    }

    /// Steal a previously stashed diagnostic with the given `Span` and [`StashKey`] as the key.
    pub fn steal_diagnostic(&self, span: Span, key: StashKey) -> Option<DiagnosticBuilder<'_, ()>> {
        let mut inner = self.inner.borrow_mut();
        let key = (span.with_parent(None), key);
        let diag = inner.stashed_diagnostics.remove(&key)?;
        if diag.is_error() {
            if diag.is_lint.is_none() {
                inner.stashed_err_count -= 1;
            }
        }
        Some(DiagnosticBuilder::new_diagnostic(self, diag))
    }

    pub fn has_stashed_diagnostic(&self, span: Span, key: StashKey) -> bool {
        self.inner.borrow().stashed_diagnostics.get(&(span.with_parent(None), key)).is_some()
    }

    /// Emit all stashed diagnostics.
    pub fn emit_stashed_diagnostics(&self) {
        self.inner.borrow_mut().emit_stashed_diagnostics()
    }

    /// This excludes lint errors, delayed bugs, and stashed errors.
    #[inline]
    pub fn err_count(&self) -> usize {
        self.inner.borrow().err_guars.len()
    }

    /// This excludes normal errors, lint errors and delayed bugs. Unless
    /// absolutely necessary, avoid using this. It's dubious because stashed
    /// errors can later be cancelled, so the presence of a stashed error at
    /// some point of time doesn't guarantee anything -- there are no
    /// `ErrorGuaranteed`s here.
    pub fn stashed_err_count(&self) -> usize {
        self.inner.borrow().stashed_err_count
    }

    /// This excludes lint errors, delayed bugs, and stashed errors.
    pub fn has_errors(&self) -> Option<ErrorGuaranteed> {
        self.inner.borrow().has_errors()
    }

    /// This excludes delayed bugs and stashed errors. Unless absolutely
    /// necessary, prefer `has_errors` to this method.
    pub fn has_errors_or_lint_errors(&self) -> Option<ErrorGuaranteed> {
        self.inner.borrow().has_errors_or_lint_errors()
    }

    /// This excludes stashed errors. Unless absolutely necessary, prefer
    /// `has_errors` or `has_errors_or_lint_errors` to this method.
    pub fn has_errors_or_lint_errors_or_delayed_bugs(&self) -> Option<ErrorGuaranteed> {
        self.inner.borrow().has_errors_or_lint_errors_or_delayed_bugs()
    }

    pub fn print_error_count(&self, registry: &Registry) {
        let mut inner = self.inner.borrow_mut();

        inner.emit_stashed_diagnostics();

        if inner.treat_err_as_bug() {
            return;
        }

        let warnings = match inner.deduplicated_warn_count {
            0 => Cow::from(""),
            1 => Cow::from("1 warning emitted"),
            count => Cow::from(format!("{count} warnings emitted")),
        };
        let errors = match inner.deduplicated_err_count {
            0 => Cow::from(""),
            1 => Cow::from("aborting due to 1 previous error"),
            count => Cow::from(format!("aborting due to {count} previous errors")),
        };

        match (errors.len(), warnings.len()) {
            (0, 0) => return,
            (0, _) => {
                // Use `inner.emitter` directly, otherwise the warning might not be emitted, e.g.
                // with a configuration like `--cap-lints allow --force-warn bare_trait_objects`.
                inner
                    .emitter
                    .emit_diagnostic(Diagnostic::new(Warning, DiagnosticMessage::Str(warnings)));
            }
            (_, 0) => {
                inner.emit_diagnostic(Diagnostic::new(Error, errors));
            }
            (_, _) => {
                inner.emit_diagnostic(Diagnostic::new(Error, format!("{errors}; {warnings}")));
            }
        }

        let can_show_explain = inner.emitter.should_show_explain();
        let are_there_diagnostics = !inner.emitted_diagnostic_codes.is_empty();
        if can_show_explain && are_there_diagnostics {
            let mut error_codes = inner
                .emitted_diagnostic_codes
                .iter()
                .filter_map(|&code| {
                    if registry.try_find_description(code).is_ok().clone() {
                        Some(code.to_string())
                    } else {
                        None
                    }
                })
                .collect::<Vec<_>>();
            if !error_codes.is_empty() {
                error_codes.sort();
                if error_codes.len() > 1 {
                    let limit = if error_codes.len() > 9 { 9 } else { error_codes.len() };
                    inner.failure_note(format!(
                        "Some errors have detailed explanations: {}{}",
                        error_codes[..limit].join(", "),
                        if error_codes.len() > 9 { "..." } else { "." }
                    ));
                    inner.failure_note(format!(
                        "For more information about an error, try `rustc --explain {}`.",
                        &error_codes[0]
                    ));
                } else {
                    inner.failure_note(format!(
                        "For more information about this error, try `rustc --explain {}`.",
                        &error_codes[0]
                    ));
                }
            }
        }
    }

    pub fn abort_if_errors(&self) {
        let mut inner = self.inner.borrow_mut();
        inner.emit_stashed_diagnostics();
        if !inner.err_guars.is_empty() {
            FatalError.raise();
        }
    }

    /// `true` if we haven't taught a diagnostic with this code already.
    /// The caller must then teach the user about such a diagnostic.
    ///
    /// Used to suppress emitting the same error multiple times with extended explanation when
    /// calling `-Zteach`.
    pub fn must_teach(&self, code: ErrCode) -> bool {
        self.inner.borrow_mut().taught_diagnostics.insert(code)
    }

    pub fn force_print_diagnostic(&self, db: Diagnostic) {
        self.inner.borrow_mut().emitter.emit_diagnostic(db);
    }

    pub fn emit_diagnostic(&self, diagnostic: Diagnostic) -> Option<ErrorGuaranteed> {
        self.inner.borrow_mut().emit_diagnostic(diagnostic)
    }

    pub fn emit_artifact_notification(&self, path: &Path, artifact_type: &str) {
        self.inner.borrow_mut().emitter.emit_artifact_notification(path, artifact_type);
    }

    pub fn emit_future_breakage_report(&self) {
        let mut inner = self.inner.borrow_mut();
        let diags = std::mem::take(&mut inner.future_breakage_diagnostics);
        if !diags.is_empty() {
            inner.emitter.emit_future_breakage_report(diags);
        }
    }

    pub fn emit_unused_externs(
        &self,
        lint_level: rustc_lint_defs::Level,
        loud: bool,
        unused_externs: &[&str],
    ) {
        let mut inner = self.inner.borrow_mut();

        if loud && lint_level.is_error() {
            inner.lint_err_count += 1;
            inner.panic_if_treat_err_as_bug();
        }

        inner.emitter.emit_unused_externs(lint_level, unused_externs)
    }

    pub fn update_unstable_expectation_id(
        &self,
        unstable_to_stable: &FxIndexMap<LintExpectationId, LintExpectationId>,
    ) {
        let mut inner = self.inner.borrow_mut();
        let diags = std::mem::take(&mut inner.unstable_expect_diagnostics);
        inner.check_unstable_expect_diagnostics = true;

        if !diags.is_empty() {
            inner.suppressed_expected_diag = true;
            for mut diag in diags.into_iter() {
                diag.update_unstable_expectation_id(unstable_to_stable);

                // Here the diagnostic is given back to `emit_diagnostic` where it was first
                // intercepted. Now it should be processed as usual, since the unstable expectation
                // id is now stable.
                inner.emit_diagnostic(diag);
            }
        }

        inner
            .stashed_diagnostics
            .values_mut()
            .for_each(|diag| diag.update_unstable_expectation_id(unstable_to_stable));
        inner
            .future_breakage_diagnostics
            .iter_mut()
            .for_each(|diag| diag.update_unstable_expectation_id(unstable_to_stable));
    }

    /// This methods steals all [`LintExpectationId`]s that are stored inside
    /// [`DiagCtxtInner`] and indicate that the linked expectation has been fulfilled.
    #[must_use]
    pub fn steal_fulfilled_expectation_ids(&self) -> FxHashSet<LintExpectationId> {
        assert!(
            self.inner.borrow().unstable_expect_diagnostics.is_empty(),
            "`DiagCtxtInner::unstable_expect_diagnostics` should be empty at this point",
        );
        std::mem::take(&mut self.inner.borrow_mut().fulfilled_expectations)
    }

    pub fn flush_delayed(&self) {
        self.inner.borrow_mut().flush_delayed(DelayedBugKind::Normal);
    }
}

// This `impl` block contains only the public diagnostic creation/emission API.
//
// Functions beginning with `struct_`/`create_` create a diagnostic. Other
// functions create and emit a diagnostic all in one go.
impl DiagCtxt {
    // No `#[rustc_lint_diagnostics]` because bug messages aren't user-facing.
    #[track_caller]
    pub fn struct_bug(&self, msg: impl Into<DiagnosticMessage>) -> DiagnosticBuilder<'_, BugAbort> {
        DiagnosticBuilder::new(self, Bug, msg)
    }

    // No `#[rustc_lint_diagnostics]` because bug messages aren't user-facing.
    #[track_caller]
    pub fn bug(&self, msg: impl Into<DiagnosticMessage>) -> ! {
        self.struct_bug(msg).emit()
    }

    // No `#[rustc_lint_diagnostics]` because bug messages aren't user-facing.
    #[track_caller]
    pub fn struct_span_bug(
        &self,
        span: impl Into<MultiSpan>,
        msg: impl Into<DiagnosticMessage>,
    ) -> DiagnosticBuilder<'_, BugAbort> {
        self.struct_bug(msg).with_span(span)
    }

    // No `#[rustc_lint_diagnostics]` because bug messages aren't user-facing.
    #[track_caller]
    pub fn span_bug(&self, span: impl Into<MultiSpan>, msg: impl Into<DiagnosticMessage>) -> ! {
        self.struct_span_bug(span, msg).emit()
    }

    #[track_caller]
    pub fn create_bug<'a>(
        &'a self,
        bug: impl IntoDiagnostic<'a, BugAbort>,
    ) -> DiagnosticBuilder<'a, BugAbort> {
        bug.into_diagnostic(self, Bug)
    }

    #[track_caller]
    pub fn emit_bug<'a>(&'a self, bug: impl IntoDiagnostic<'a, BugAbort>) -> ! {
        self.create_bug(bug).emit()
    }

    #[rustc_lint_diagnostics]
    #[track_caller]
    pub fn struct_fatal(
        &self,
        msg: impl Into<DiagnosticMessage>,
    ) -> DiagnosticBuilder<'_, FatalAbort> {
        DiagnosticBuilder::new(self, Fatal, msg)
    }

    #[rustc_lint_diagnostics]
    #[track_caller]
    pub fn fatal(&self, msg: impl Into<DiagnosticMessage>) -> ! {
        self.struct_fatal(msg).emit()
    }

    #[rustc_lint_diagnostics]
    #[track_caller]
    pub fn struct_span_fatal(
        &self,
        span: impl Into<MultiSpan>,
        msg: impl Into<DiagnosticMessage>,
    ) -> DiagnosticBuilder<'_, FatalAbort> {
        self.struct_fatal(msg).with_span(span)
    }

    #[rustc_lint_diagnostics]
    #[track_caller]
    pub fn span_fatal(&self, span: impl Into<MultiSpan>, msg: impl Into<DiagnosticMessage>) -> ! {
        self.struct_span_fatal(span, msg).emit()
    }

    #[track_caller]
    pub fn create_fatal<'a>(
        &'a self,
        fatal: impl IntoDiagnostic<'a, FatalAbort>,
    ) -> DiagnosticBuilder<'a, FatalAbort> {
        fatal.into_diagnostic(self, Fatal)
    }

    #[track_caller]
    pub fn emit_fatal<'a>(&'a self, fatal: impl IntoDiagnostic<'a, FatalAbort>) -> ! {
        self.create_fatal(fatal).emit()
    }

    #[track_caller]
    pub fn create_almost_fatal<'a>(
        &'a self,
        fatal: impl IntoDiagnostic<'a, FatalError>,
    ) -> DiagnosticBuilder<'a, FatalError> {
        fatal.into_diagnostic(self, Fatal)
    }

    #[track_caller]
    pub fn emit_almost_fatal<'a>(
        &'a self,
        fatal: impl IntoDiagnostic<'a, FatalError>,
    ) -> FatalError {
        self.create_almost_fatal(fatal).emit()
    }

    // FIXME: This method should be removed (every error should have an associated error code).
    #[rustc_lint_diagnostics]
    #[track_caller]
    pub fn struct_err(&self, msg: impl Into<DiagnosticMessage>) -> DiagnosticBuilder<'_> {
        DiagnosticBuilder::new(self, Error, msg)
    }

    #[rustc_lint_diagnostics]
    #[track_caller]
    pub fn err(&self, msg: impl Into<DiagnosticMessage>) -> ErrorGuaranteed {
        self.struct_err(msg).emit()
    }

    #[rustc_lint_diagnostics]
    #[track_caller]
    pub fn struct_span_err(
        &self,
        span: impl Into<MultiSpan>,
        msg: impl Into<DiagnosticMessage>,
    ) -> DiagnosticBuilder<'_> {
        self.struct_err(msg).with_span(span)
    }

<<<<<<< HEAD
    #[rustc_lint_diagnostics]
    #[track_caller]
    pub fn span_err(
        &self,
        span: impl Into<MultiSpan>,
        msg: impl Into<DiagnosticMessage>,
    ) -> ErrorGuaranteed {
        self.struct_span_err(span, msg).emit()
    }
=======
        // This "error" is an odd duck.
        // - It's only produce with JSON output.
        // - It's not emitted the usual way, via `emit_diagnostic`.
        // - The `$message_type` field is "unused_externs" rather than the usual
        //   "diagnosic".
        //
        // We count it as a lint error because it has a lint level. The value
        // of `loud` (which comes from "unused-externs" or
        // "unused-externs-silent"), also affects whether it's treated like a
        // hard error or not.
        if loud && lint_level.is_error() {
            // This `unchecked_error_guaranteed` is valid. It is where the
            // `ErrorGuaranteed` for unused_extern errors originates.
            #[allow(deprecated)]
            inner.lint_err_guars.push(ErrorGuaranteed::unchecked_error_guaranteed());
            inner.panic_if_treat_err_as_bug();
        }
>>>>>>> 1f39c8b0

    #[track_caller]
    pub fn create_err<'a>(&'a self, err: impl IntoDiagnostic<'a>) -> DiagnosticBuilder<'a> {
        err.into_diagnostic(self, Error)
    }

    #[track_caller]
    pub fn emit_err<'a>(&'a self, err: impl IntoDiagnostic<'a>) -> ErrorGuaranteed {
        self.create_err(err).emit()
    }

    /// Ensures that an error is printed. See `Level::DelayedBug`.
    // No `#[rustc_lint_diagnostics]` because bug messages aren't user-facing.
    #[track_caller]
    pub fn delayed_bug(&self, msg: impl Into<DiagnosticMessage>) -> ErrorGuaranteed {
        DiagnosticBuilder::<ErrorGuaranteed>::new(self, DelayedBug, msg).emit()
    }

    /// Ensures that an error is printed. See `Level::DelayedBug`.
    ///
    /// Note: this function used to be called `delay_span_bug`. It was renamed
    /// to match similar functions like `span_err`, `span_warn`, etc.
    // No `#[rustc_lint_diagnostics]` because bug messages aren't user-facing.
    #[track_caller]
    pub fn span_delayed_bug(
        &self,
        sp: impl Into<MultiSpan>,
        msg: impl Into<DiagnosticMessage>,
    ) -> ErrorGuaranteed {
        DiagnosticBuilder::<ErrorGuaranteed>::new(self, DelayedBug, msg).with_span(sp).emit()
    }

    /// Ensures that a diagnostic is printed. See `Level::GoodPathDelayedBug`.
    // No `#[rustc_lint_diagnostics]` because bug messages aren't user-facing.
    #[track_caller]
    pub fn good_path_delayed_bug(&self, msg: impl Into<DiagnosticMessage>) {
        DiagnosticBuilder::<()>::new(self, GoodPathDelayedBug, msg).emit()
    }

    #[rustc_lint_diagnostics]
    #[track_caller]
    pub fn struct_warn(&self, msg: impl Into<DiagnosticMessage>) -> DiagnosticBuilder<'_, ()> {
        DiagnosticBuilder::new(self, Warning, msg)
    }

    #[rustc_lint_diagnostics]
    #[track_caller]
    pub fn warn(&self, msg: impl Into<DiagnosticMessage>) {
        self.struct_warn(msg).emit()
    }

    #[rustc_lint_diagnostics]
    #[track_caller]
    pub fn struct_span_warn(
        &self,
        span: impl Into<MultiSpan>,
        msg: impl Into<DiagnosticMessage>,
    ) -> DiagnosticBuilder<'_, ()> {
        self.struct_warn(msg).with_span(span)
    }

    #[rustc_lint_diagnostics]
    #[track_caller]
    pub fn span_warn(&self, span: impl Into<MultiSpan>, msg: impl Into<DiagnosticMessage>) {
        self.struct_span_warn(span, msg).emit()
    }

    #[track_caller]
    pub fn create_warn<'a>(
        &'a self,
        warning: impl IntoDiagnostic<'a, ()>,
    ) -> DiagnosticBuilder<'a, ()> {
        warning.into_diagnostic(self, Warning)
    }

    #[track_caller]
    pub fn emit_warn<'a>(&'a self, warning: impl IntoDiagnostic<'a, ()>) {
        self.create_warn(warning).emit()
    }

    #[rustc_lint_diagnostics]
    #[track_caller]
    pub fn struct_note(&self, msg: impl Into<DiagnosticMessage>) -> DiagnosticBuilder<'_, ()> {
        DiagnosticBuilder::new(self, Note, msg)
    }

    #[rustc_lint_diagnostics]
    #[track_caller]
    pub fn note(&self, msg: impl Into<DiagnosticMessage>) {
        self.struct_note(msg).emit()
    }

    #[rustc_lint_diagnostics]
    #[track_caller]
    pub fn struct_span_note(
        &self,
        span: impl Into<MultiSpan>,
        msg: impl Into<DiagnosticMessage>,
    ) -> DiagnosticBuilder<'_, ()> {
        DiagnosticBuilder::new(self, Note, msg).with_span(span)
    }

    #[rustc_lint_diagnostics]
    #[track_caller]
    pub fn span_note(&self, span: impl Into<MultiSpan>, msg: impl Into<DiagnosticMessage>) {
        self.struct_span_note(span, msg).emit()
    }

    #[track_caller]
    pub fn create_note<'a>(
        &'a self,
        note: impl IntoDiagnostic<'a, ()>,
    ) -> DiagnosticBuilder<'a, ()> {
        note.into_diagnostic(self, Note)
    }

    #[track_caller]
    pub fn emit_note<'a>(&'a self, note: impl IntoDiagnostic<'a, ()>) {
        self.create_note(note).emit()
    }

    #[rustc_lint_diagnostics]
    #[track_caller]
    pub fn struct_help(&self, msg: impl Into<DiagnosticMessage>) -> DiagnosticBuilder<'_, ()> {
        DiagnosticBuilder::new(self, Help, msg)
    }

    #[rustc_lint_diagnostics]
    #[track_caller]
    pub fn struct_allow(&self, msg: impl Into<DiagnosticMessage>) -> DiagnosticBuilder<'_, ()> {
        DiagnosticBuilder::new(self, Allow, msg)
    }

    #[rustc_lint_diagnostics]
    #[track_caller]
    pub fn struct_expect(
        &self,
        msg: impl Into<DiagnosticMessage>,
        id: LintExpectationId,
    ) -> DiagnosticBuilder<'_, ()> {
        DiagnosticBuilder::new(self, Expect(id), msg)
    }
}

// Note: we prefer implementing operations on `DiagCtxt`, rather than
// `DiagCtxtInner`, whenever possible. This minimizes functions where
// `DiagCtxt::foo()` just borrows `inner` and forwards a call to
// `DiagCtxtInner::foo`.
impl DiagCtxtInner {
    /// Emit all stashed diagnostics.
    fn emit_stashed_diagnostics(&mut self) {
        let has_errors = !self.err_guars.is_empty();
        for (_, diag) in std::mem::take(&mut self.stashed_diagnostics).into_iter() {
            // Decrement the count tracking the stash; emitting will increment it.
            if diag.is_error() {
                if diag.is_lint.is_none() {
                    self.stashed_err_count -= 1;
                }
            } else {
                // Unless they're forced, don't flush stashed warnings when
                // there are errors, to avoid causing warning overload. The
                // stash would've been stolen already if it were important.
                if !diag.is_force_warn() && has_errors {
                    continue;
                }
            }
            self.emit_diagnostic(diag);
        }
    }

    // Return value is only `Some` if the level is `Error` or `DelayedBug`.
    fn emit_diagnostic(&mut self, mut diagnostic: Diagnostic) -> Option<ErrorGuaranteed> {
        assert!(diagnostic.level.can_be_top_or_sub().0);

        if let Some(expectation_id) = diagnostic.level.get_expectation_id() {
            // The `LintExpectationId` can be stable or unstable depending on when it was created.
            // Diagnostics created before the definition of `HirId`s are unstable and can not yet
            // be stored. Instead, they are buffered until the `LintExpectationId` is replaced by
            // a stable one by the `LintLevelsBuilder`.
            if let LintExpectationId::Unstable { .. } = expectation_id {
                self.unstable_expect_diagnostics.push(diagnostic);
                return None;
            }
            self.suppressed_expected_diag = true;
            self.fulfilled_expectations.insert(expectation_id.normalize());
        }

        if diagnostic.has_future_breakage() {
            // Future breakages aren't emitted if they're Level::Allow,
            // but they still need to be constructed and stashed below,
            // so they'll trigger the good-path bug check.
            self.suppressed_expected_diag = true;
            self.future_breakage_diagnostics.push(diagnostic.clone());
        }

        if matches!(diagnostic.level, DelayedBug | GoodPathDelayedBug)
            && self.flags.eagerly_emit_delayed_bugs
        {
            diagnostic.level = Error;
        }

        match diagnostic.level {
            // This must come after the possible promotion of `DelayedBug`/`GoodPathDelayedBug` to
            // `Error` above.
            Fatal | Error if self.treat_next_err_as_bug() => {
                diagnostic.level = Bug;
            }
            DelayedBug => {
                // FIXME(eddyb) this should check for `has_errors` and stop pushing
                // once *any* errors were emitted (and truncate `delayed_bugs`
                // when an error is first emitted, also), but maybe there's a case
                // in which that's not sound? otherwise this is really inefficient.
                let backtrace = std::backtrace::Backtrace::capture();
                // This `unchecked_error_guaranteed` is valid. It is where the
                // `ErrorGuaranteed` for delayed bugs originates.
                #[allow(deprecated)]
                let guar = ErrorGuaranteed::unchecked_error_guaranteed();
                self.delayed_bugs
                    .push((DelayedDiagnostic::with_backtrace(diagnostic, backtrace), guar));
                return Some(guar);
            }
            GoodPathDelayedBug => {
                let backtrace = std::backtrace::Backtrace::capture();
                self.good_path_delayed_bugs
                    .push(DelayedDiagnostic::with_backtrace(diagnostic, backtrace));
                return None;
            }
            Warning if !self.flags.can_emit_warnings => {
                if diagnostic.has_future_breakage() {
                    (*TRACK_DIAGNOSTIC)(diagnostic, &mut |_| {});
                }
                return None;
            }
            Allow | Expect(_) => {
                (*TRACK_DIAGNOSTIC)(diagnostic, &mut |_| {});
                return None;
            }
            _ => {}
        }

        let mut guaranteed = None;
        (*TRACK_DIAGNOSTIC)(diagnostic, &mut |mut diagnostic| {
            if let Some(code) = diagnostic.code {
                self.emitted_diagnostic_codes.insert(code);
            }

            let already_emitted = {
                let mut hasher = StableHasher::new();
                diagnostic.hash(&mut hasher);
                let diagnostic_hash = hasher.finish();
                !self.emitted_diagnostics.insert(diagnostic_hash)
            };

            let is_error = diagnostic.is_error();
            let is_lint = diagnostic.is_lint.is_some();

            // Only emit the diagnostic if we've been asked to deduplicate or
            // haven't already emitted an equivalent diagnostic.
            if !(self.flags.deduplicate_diagnostics && already_emitted) {
                debug!(?diagnostic);
                debug!(?self.emitted_diagnostics);

                let already_emitted_sub = |sub: &mut SubDiagnostic| {
                    debug!(?sub);
                    if sub.level != OnceNote && sub.level != OnceHelp {
                        return false;
                    }
                    let mut hasher = StableHasher::new();
                    sub.hash(&mut hasher);
                    let diagnostic_hash = hasher.finish();
                    debug!(?diagnostic_hash);
                    !self.emitted_diagnostics.insert(diagnostic_hash)
                };
                diagnostic.children.extract_if(already_emitted_sub).for_each(|_| {});
                if already_emitted {
                    diagnostic.note(
                        "duplicate diagnostic emitted due to `-Z deduplicate-diagnostics=no`",
                    );
                }

                if is_error {
                    self.deduplicated_err_count += 1;
                } else if matches!(diagnostic.level, ForceWarning(_) | Warning) {
                    self.deduplicated_warn_count += 1;
                }
                self.has_printed = true;

                self.emitter.emit_diagnostic(diagnostic);
            }

            if is_error {
                // This `unchecked_error_guaranteed` is valid. It is where the
                // `ErrorGuaranteed` for errors and lint errors originates.
                #[allow(deprecated)]
                let guar = ErrorGuaranteed::unchecked_error_guaranteed();
                guaranteed = Some(guar);
                if is_lint {
                    self.lint_err_guars.push(guar);
                } else {
                    self.err_guars.push(guar);
                }
                self.panic_if_treat_err_as_bug();
            }
        });

        guaranteed
    }

    fn treat_err_as_bug(&self) -> bool {
        self.flags
            .treat_err_as_bug
            .is_some_and(|c| self.err_guars.len() + self.lint_err_guars.len() >= c.get())
    }

    // Use this one before incrementing `err_count`.
    fn treat_next_err_as_bug(&self) -> bool {
        self.flags
            .treat_err_as_bug
            .is_some_and(|c| self.err_guars.len() + self.lint_err_guars.len() + 1 >= c.get())
    }

    fn has_errors(&self) -> Option<ErrorGuaranteed> {
        self.err_guars.get(0).copied()
    }

    fn has_errors_or_lint_errors(&self) -> Option<ErrorGuaranteed> {
        self.has_errors().or_else(|| self.lint_err_guars.get(0).copied())
    }

    fn has_errors_or_lint_errors_or_delayed_bugs(&self) -> Option<ErrorGuaranteed> {
        self.has_errors_or_lint_errors()
            .or_else(|| self.delayed_bugs.get(0).map(|(_, guar)| guar).copied())
    }

    fn failure_note(&mut self, msg: impl Into<DiagnosticMessage>) {
        self.emit_diagnostic(Diagnostic::new(FailureNote, msg));
    }

    fn flush_delayed(&mut self, kind: DelayedBugKind) {
        let (bugs, note1) = match kind {
            DelayedBugKind::Normal => (
                std::mem::take(&mut self.delayed_bugs).into_iter().map(|(b, _)| b).collect(),
                "no errors encountered even though delayed bugs were created",
            ),
            DelayedBugKind::GoodPath => (
                std::mem::take(&mut self.good_path_delayed_bugs),
                "no warnings or errors encountered even though good path delayed bugs were created",
            ),
        };
        let note2 = "those delayed bugs will now be shown as internal compiler errors";

        if bugs.is_empty() {
            return;
        }

        // If backtraces are enabled, also print the query stack
        let backtrace = std::env::var_os("RUST_BACKTRACE").map_or(true, |x| &x != "0");
        for (i, bug) in bugs.into_iter().enumerate() {
            if let Some(file) = self.ice_file.as_ref()
                && let Ok(mut out) = std::fs::File::options().create(true).append(true).open(file)
            {
                let _ = write!(
                    &mut out,
                    "delayed bug: {}\n{}\n",
                    bug.inner
                        .messages
                        .iter()
                        .filter_map(|(msg, _)| msg.as_str())
                        .collect::<String>(),
                    &bug.note
                );
            }

            if i == 0 {
                // Put the overall explanation before the `DelayedBug`s, to
                // frame them better (e.g. separate warnings from them). Also,
                // make it a note so it doesn't count as an error, because that
                // could trigger `-Ztreat-err-as-bug`, which we don't want.
                self.emit_diagnostic(Diagnostic::new(Note, note1));
                self.emit_diagnostic(Diagnostic::new(Note, note2));
            }

            let mut bug =
                if backtrace || self.ice_file.is_none() { bug.decorate() } else { bug.inner };

            // "Undelay" the delayed bugs (into plain `Bug`s).
            if !matches!(bug.level, DelayedBug | GoodPathDelayedBug) {
                // NOTE(eddyb) not panicking here because we're already producing
                // an ICE, and the more information the merrier.
                bug.subdiagnostic(InvalidFlushedDelayedDiagnosticLevel {
                    span: bug.span.primary_span().unwrap(),
                    level: bug.level,
                });
            }
            bug.level = Bug;

            self.emit_diagnostic(bug);
        }

        // Panic with `DelayedBugPanic` to avoid "unexpected panic" messages.
        panic::panic_any(DelayedBugPanic);
    }

    fn panic_if_treat_err_as_bug(&self) {
        if self.treat_err_as_bug() {
            let n = self.flags.treat_err_as_bug.map(|c| c.get()).unwrap();
            assert_eq!(n, self.err_guars.len() + self.lint_err_guars.len());
            if n == 1 {
                panic!("aborting due to `-Z treat-err-as-bug=1`");
            } else {
                panic!("aborting after {n} errors due to `-Z treat-err-as-bug={n}`");
            }
        }
    }
}

struct DelayedDiagnostic {
    inner: Diagnostic,
    note: Backtrace,
}

impl DelayedDiagnostic {
    fn with_backtrace(diagnostic: Diagnostic, backtrace: Backtrace) -> Self {
        DelayedDiagnostic { inner: diagnostic, note: backtrace }
    }

    fn decorate(mut self) -> Diagnostic {
        match self.note.status() {
            BacktraceStatus::Captured => {
                let inner = &self.inner;
                self.inner.subdiagnostic(DelayedAtWithNewline {
                    span: inner.span.primary_span().unwrap_or(DUMMY_SP),
                    emitted_at: inner.emitted_at.clone(),
                    note: self.note,
                });
            }
            // Avoid the needless newline when no backtrace has been captured,
            // the display impl should just be a single line.
            _ => {
                let inner = &self.inner;
                self.inner.subdiagnostic(DelayedAtWithoutNewline {
                    span: inner.span.primary_span().unwrap_or(DUMMY_SP),
                    emitted_at: inner.emitted_at.clone(),
                    note: self.note,
                });
            }
        }

        self.inner
    }
}

/// Level              is_error  EmissionGuarantee         Top-level  Sub   Used in lints?
/// -----              --------  -----------------         ---------  ---   --------------
/// Bug                yes       BugAbort                  yes        -     -
/// Fatal              yes       FatalAbort/FatalError(*)  yes        -     -
/// Error              yes       ErrorGuaranteed           yes        -     yes
/// DelayedBug         yes       ErrorGuaranteed           yes        -     -
/// GoodPathDelayedBug -         ()                        yes        -     -
/// ForceWarning       -         ()                        yes        -     lint-only
/// Warning            -         ()                        yes        yes   yes
/// Note               -         ()                        rare       yes   -
/// OnceNote           -         ()                        -          yes   lint-only
/// Help               -         ()                        rare       yes   -
/// OnceHelp           -         ()                        -          yes   lint-only
/// FailureNote        -         ()                        rare       -     -
/// Allow              -         ()                        yes        -     lint-only
/// Expect             -         ()                        yes        -     lint-only
///
/// (*) `FatalAbort` normally, `FatalError` in the non-aborting "almost fatal" case that is
///     occasionally used.
///
#[derive(Copy, PartialEq, Eq, Clone, Hash, Debug, Encodable, Decodable)]
pub enum Level {
    /// For bugs in the compiler. Manifests as an ICE (internal compiler error) panic.
    Bug,

    /// An error that causes an immediate abort. Used for things like configuration errors,
    /// internal overflows, some file operation errors.
    Fatal,

    /// An error in the code being compiled, which prevents compilation from finishing. This is the
    /// most common case.
    Error,

    /// This is a strange one: lets you register an error without emitting it. If compilation ends
    /// without any other errors occurring, this will be emitted as a bug. Otherwise, it will be
    /// silently dropped. I.e. "expect other errors are emitted" semantics. Useful on code paths
    /// that should only be reached when compiling erroneous code.
    DelayedBug,

    /// Like `DelayedBug`, but weaker: lets you register an error without emitting it. If
    /// compilation ends without any other diagnostics being emitted (and without an expected lint
    /// being suppressed), this will be emitted as a bug. Otherwise, it will be silently dropped.
    /// I.e. "expect other diagnostics are emitted (or suppressed)" semantics. Useful on code paths
    /// that should only be reached when emitting diagnostics, e.g. for expensive one-time
    /// diagnostic formatting operations.
    ///
    /// FIXME(nnethercote) good path delayed bugs are semantically strange: if printed they produce
    /// an ICE, but they don't satisfy `is_error` and they don't guarantee an error is emitted.
    /// Plus there's the extra complication with expected (suppressed) lints. They have limited
    /// use, and are used in very few places, and "good path" isn't a good name. It would be good
    /// to remove them.
    GoodPathDelayedBug,

    /// A `force-warn` lint warning about the code being compiled. Does not prevent compilation
    /// from finishing.
    ///
    /// The [`LintExpectationId`] is used for expected lint diagnostics. In all other cases this
    /// should be `None`.
    ForceWarning(Option<LintExpectationId>),

    /// A warning about the code being compiled. Does not prevent compilation from finishing.
    /// Will be skipped if `can_emit_warnings` is false.
    Warning,

    /// A message giving additional context.
    Note,

    /// A note that is only emitted once.
    OnceNote,

    /// A message suggesting how to fix something.
    Help,

    /// A help that is only emitted once.
    OnceHelp,

    /// Similar to `Note`, but used in cases where compilation has failed. When printed for human
    /// consumption, it doesn't have any kind of `note:` label.
    FailureNote,

    /// Only used for lints.
    Allow,

    /// Only used for lints.
    Expect(LintExpectationId),
}

impl fmt::Display for Level {
    fn fmt(&self, f: &mut fmt::Formatter<'_>) -> fmt::Result {
        self.to_str().fmt(f)
    }
}

impl Level {
    fn color(self) -> ColorSpec {
        let mut spec = ColorSpec::new();
        match self {
            Bug | Fatal | Error | DelayedBug | GoodPathDelayedBug => {
                spec.set_fg(Some(Color::Red)).set_intense(true);
            }
            ForceWarning(_) | Warning => {
                spec.set_fg(Some(Color::Yellow)).set_intense(cfg!(windows));
            }
            Note | OnceNote => {
                spec.set_fg(Some(Color::Green)).set_intense(true);
            }
            Help | OnceHelp => {
                spec.set_fg(Some(Color::Cyan)).set_intense(true);
            }
            FailureNote => {}
            Allow | Expect(_) => unreachable!(),
        }
        spec
    }

    pub fn to_str(self) -> &'static str {
        match self {
            Bug | DelayedBug | GoodPathDelayedBug => "error: internal compiler error",
            Fatal | Error => "error",
            ForceWarning(_) | Warning => "warning",
            Note | OnceNote => "note",
            Help | OnceHelp => "help",
            FailureNote => "failure-note",
            Allow | Expect(_) => unreachable!(),
        }
    }

    pub fn is_failure_note(&self) -> bool {
        matches!(*self, FailureNote)
    }

    pub fn get_expectation_id(&self) -> Option<LintExpectationId> {
        match self {
            Expect(id) | ForceWarning(Some(id)) => Some(*id),
            _ => None,
        }
    }

    // Can this level be used in a top-level diagnostic message and/or a
    // subdiagnostic message?
    fn can_be_top_or_sub(&self) -> (bool, bool) {
        match self {
            Bug | DelayedBug | Fatal | Error | GoodPathDelayedBug | ForceWarning(_)
            | FailureNote | Allow | Expect(_) => (true, false),

            Warning | Note | Help => (true, true),

            OnceNote | OnceHelp => (false, true),
        }
    }
}

// FIXME(eddyb) this doesn't belong here AFAICT, should be moved to callsite.
pub fn add_elided_lifetime_in_path_suggestion(
    source_map: &SourceMap,
    diag: &mut Diagnostic,
    n: usize,
    path_span: Span,
    incl_angl_brckt: bool,
    insertion_span: Span,
) {
    diag.subdiagnostic(ExpectedLifetimeParameter { span: path_span, count: n });
    if !source_map.is_span_accessible(insertion_span) {
        // Do not try to suggest anything if generated by a proc-macro.
        return;
    }
    let anon_lts = vec!["'_"; n].join(", ");
    let suggestion =
        if incl_angl_brckt { format!("<{anon_lts}>") } else { format!("{anon_lts}, ") };

    diag.subdiagnostic(IndicateAnonymousLifetime {
        span: insertion_span.shrink_to_hi(),
        count: n,
        suggestion,
    });
}

pub fn report_ambiguity_error<'a, G: EmissionGuarantee>(
    db: &mut DiagnosticBuilder<'a, G>,
    ambiguity: rustc_lint_defs::AmbiguityErrorDiag,
) {
    db.span_label(ambiguity.label_span, ambiguity.label_msg);
    db.note(ambiguity.note_msg);
    db.span_note(ambiguity.b1_span, ambiguity.b1_note_msg);
    for help_msg in ambiguity.b1_help_msgs {
        db.help(help_msg);
    }
    db.span_note(ambiguity.b2_span, ambiguity.b2_note_msg);
    for help_msg in ambiguity.b2_help_msgs {
        db.help(help_msg);
    }
}

#[derive(Clone, Copy, PartialEq, Hash, Debug)]
pub enum TerminalUrl {
    No,
    Yes,
    Auto,
}<|MERGE_RESOLUTION|>--- conflicted
+++ resolved
@@ -871,200 +871,6 @@
     ) {
         let mut inner = self.inner.borrow_mut();
 
-        if loud && lint_level.is_error() {
-            inner.lint_err_count += 1;
-            inner.panic_if_treat_err_as_bug();
-        }
-
-        inner.emitter.emit_unused_externs(lint_level, unused_externs)
-    }
-
-    pub fn update_unstable_expectation_id(
-        &self,
-        unstable_to_stable: &FxIndexMap<LintExpectationId, LintExpectationId>,
-    ) {
-        let mut inner = self.inner.borrow_mut();
-        let diags = std::mem::take(&mut inner.unstable_expect_diagnostics);
-        inner.check_unstable_expect_diagnostics = true;
-
-        if !diags.is_empty() {
-            inner.suppressed_expected_diag = true;
-            for mut diag in diags.into_iter() {
-                diag.update_unstable_expectation_id(unstable_to_stable);
-
-                // Here the diagnostic is given back to `emit_diagnostic` where it was first
-                // intercepted. Now it should be processed as usual, since the unstable expectation
-                // id is now stable.
-                inner.emit_diagnostic(diag);
-            }
-        }
-
-        inner
-            .stashed_diagnostics
-            .values_mut()
-            .for_each(|diag| diag.update_unstable_expectation_id(unstable_to_stable));
-        inner
-            .future_breakage_diagnostics
-            .iter_mut()
-            .for_each(|diag| diag.update_unstable_expectation_id(unstable_to_stable));
-    }
-
-    /// This methods steals all [`LintExpectationId`]s that are stored inside
-    /// [`DiagCtxtInner`] and indicate that the linked expectation has been fulfilled.
-    #[must_use]
-    pub fn steal_fulfilled_expectation_ids(&self) -> FxHashSet<LintExpectationId> {
-        assert!(
-            self.inner.borrow().unstable_expect_diagnostics.is_empty(),
-            "`DiagCtxtInner::unstable_expect_diagnostics` should be empty at this point",
-        );
-        std::mem::take(&mut self.inner.borrow_mut().fulfilled_expectations)
-    }
-
-    pub fn flush_delayed(&self) {
-        self.inner.borrow_mut().flush_delayed(DelayedBugKind::Normal);
-    }
-}
-
-// This `impl` block contains only the public diagnostic creation/emission API.
-//
-// Functions beginning with `struct_`/`create_` create a diagnostic. Other
-// functions create and emit a diagnostic all in one go.
-impl DiagCtxt {
-    // No `#[rustc_lint_diagnostics]` because bug messages aren't user-facing.
-    #[track_caller]
-    pub fn struct_bug(&self, msg: impl Into<DiagnosticMessage>) -> DiagnosticBuilder<'_, BugAbort> {
-        DiagnosticBuilder::new(self, Bug, msg)
-    }
-
-    // No `#[rustc_lint_diagnostics]` because bug messages aren't user-facing.
-    #[track_caller]
-    pub fn bug(&self, msg: impl Into<DiagnosticMessage>) -> ! {
-        self.struct_bug(msg).emit()
-    }
-
-    // No `#[rustc_lint_diagnostics]` because bug messages aren't user-facing.
-    #[track_caller]
-    pub fn struct_span_bug(
-        &self,
-        span: impl Into<MultiSpan>,
-        msg: impl Into<DiagnosticMessage>,
-    ) -> DiagnosticBuilder<'_, BugAbort> {
-        self.struct_bug(msg).with_span(span)
-    }
-
-    // No `#[rustc_lint_diagnostics]` because bug messages aren't user-facing.
-    #[track_caller]
-    pub fn span_bug(&self, span: impl Into<MultiSpan>, msg: impl Into<DiagnosticMessage>) -> ! {
-        self.struct_span_bug(span, msg).emit()
-    }
-
-    #[track_caller]
-    pub fn create_bug<'a>(
-        &'a self,
-        bug: impl IntoDiagnostic<'a, BugAbort>,
-    ) -> DiagnosticBuilder<'a, BugAbort> {
-        bug.into_diagnostic(self, Bug)
-    }
-
-    #[track_caller]
-    pub fn emit_bug<'a>(&'a self, bug: impl IntoDiagnostic<'a, BugAbort>) -> ! {
-        self.create_bug(bug).emit()
-    }
-
-    #[rustc_lint_diagnostics]
-    #[track_caller]
-    pub fn struct_fatal(
-        &self,
-        msg: impl Into<DiagnosticMessage>,
-    ) -> DiagnosticBuilder<'_, FatalAbort> {
-        DiagnosticBuilder::new(self, Fatal, msg)
-    }
-
-    #[rustc_lint_diagnostics]
-    #[track_caller]
-    pub fn fatal(&self, msg: impl Into<DiagnosticMessage>) -> ! {
-        self.struct_fatal(msg).emit()
-    }
-
-    #[rustc_lint_diagnostics]
-    #[track_caller]
-    pub fn struct_span_fatal(
-        &self,
-        span: impl Into<MultiSpan>,
-        msg: impl Into<DiagnosticMessage>,
-    ) -> DiagnosticBuilder<'_, FatalAbort> {
-        self.struct_fatal(msg).with_span(span)
-    }
-
-    #[rustc_lint_diagnostics]
-    #[track_caller]
-    pub fn span_fatal(&self, span: impl Into<MultiSpan>, msg: impl Into<DiagnosticMessage>) -> ! {
-        self.struct_span_fatal(span, msg).emit()
-    }
-
-    #[track_caller]
-    pub fn create_fatal<'a>(
-        &'a self,
-        fatal: impl IntoDiagnostic<'a, FatalAbort>,
-    ) -> DiagnosticBuilder<'a, FatalAbort> {
-        fatal.into_diagnostic(self, Fatal)
-    }
-
-    #[track_caller]
-    pub fn emit_fatal<'a>(&'a self, fatal: impl IntoDiagnostic<'a, FatalAbort>) -> ! {
-        self.create_fatal(fatal).emit()
-    }
-
-    #[track_caller]
-    pub fn create_almost_fatal<'a>(
-        &'a self,
-        fatal: impl IntoDiagnostic<'a, FatalError>,
-    ) -> DiagnosticBuilder<'a, FatalError> {
-        fatal.into_diagnostic(self, Fatal)
-    }
-
-    #[track_caller]
-    pub fn emit_almost_fatal<'a>(
-        &'a self,
-        fatal: impl IntoDiagnostic<'a, FatalError>,
-    ) -> FatalError {
-        self.create_almost_fatal(fatal).emit()
-    }
-
-    // FIXME: This method should be removed (every error should have an associated error code).
-    #[rustc_lint_diagnostics]
-    #[track_caller]
-    pub fn struct_err(&self, msg: impl Into<DiagnosticMessage>) -> DiagnosticBuilder<'_> {
-        DiagnosticBuilder::new(self, Error, msg)
-    }
-
-    #[rustc_lint_diagnostics]
-    #[track_caller]
-    pub fn err(&self, msg: impl Into<DiagnosticMessage>) -> ErrorGuaranteed {
-        self.struct_err(msg).emit()
-    }
-
-    #[rustc_lint_diagnostics]
-    #[track_caller]
-    pub fn struct_span_err(
-        &self,
-        span: impl Into<MultiSpan>,
-        msg: impl Into<DiagnosticMessage>,
-    ) -> DiagnosticBuilder<'_> {
-        self.struct_err(msg).with_span(span)
-    }
-
-<<<<<<< HEAD
-    #[rustc_lint_diagnostics]
-    #[track_caller]
-    pub fn span_err(
-        &self,
-        span: impl Into<MultiSpan>,
-        msg: impl Into<DiagnosticMessage>,
-    ) -> ErrorGuaranteed {
-        self.struct_span_err(span, msg).emit()
-    }
-=======
         // This "error" is an odd duck.
         // - It's only produce with JSON output.
         // - It's not emitted the usual way, via `emit_diagnostic`.
@@ -1082,7 +888,194 @@
             inner.lint_err_guars.push(ErrorGuaranteed::unchecked_error_guaranteed());
             inner.panic_if_treat_err_as_bug();
         }
->>>>>>> 1f39c8b0
+
+        inner.emitter.emit_unused_externs(lint_level, unused_externs)
+    }
+
+    pub fn update_unstable_expectation_id(
+        &self,
+        unstable_to_stable: &FxIndexMap<LintExpectationId, LintExpectationId>,
+    ) {
+        let mut inner = self.inner.borrow_mut();
+        let diags = std::mem::take(&mut inner.unstable_expect_diagnostics);
+        inner.check_unstable_expect_diagnostics = true;
+
+        if !diags.is_empty() {
+            inner.suppressed_expected_diag = true;
+            for mut diag in diags.into_iter() {
+                diag.update_unstable_expectation_id(unstable_to_stable);
+
+                // Here the diagnostic is given back to `emit_diagnostic` where it was first
+                // intercepted. Now it should be processed as usual, since the unstable expectation
+                // id is now stable.
+                inner.emit_diagnostic(diag);
+            }
+        }
+
+        inner
+            .stashed_diagnostics
+            .values_mut()
+            .for_each(|diag| diag.update_unstable_expectation_id(unstable_to_stable));
+        inner
+            .future_breakage_diagnostics
+            .iter_mut()
+            .for_each(|diag| diag.update_unstable_expectation_id(unstable_to_stable));
+    }
+
+    /// This methods steals all [`LintExpectationId`]s that are stored inside
+    /// [`DiagCtxtInner`] and indicate that the linked expectation has been fulfilled.
+    #[must_use]
+    pub fn steal_fulfilled_expectation_ids(&self) -> FxHashSet<LintExpectationId> {
+        assert!(
+            self.inner.borrow().unstable_expect_diagnostics.is_empty(),
+            "`DiagCtxtInner::unstable_expect_diagnostics` should be empty at this point",
+        );
+        std::mem::take(&mut self.inner.borrow_mut().fulfilled_expectations)
+    }
+
+    pub fn flush_delayed(&self) {
+        self.inner.borrow_mut().flush_delayed(DelayedBugKind::Normal);
+    }
+}
+
+// This `impl` block contains only the public diagnostic creation/emission API.
+//
+// Functions beginning with `struct_`/`create_` create a diagnostic. Other
+// functions create and emit a diagnostic all in one go.
+impl DiagCtxt {
+    // No `#[rustc_lint_diagnostics]` because bug messages aren't user-facing.
+    #[track_caller]
+    pub fn struct_bug(&self, msg: impl Into<DiagnosticMessage>) -> DiagnosticBuilder<'_, BugAbort> {
+        DiagnosticBuilder::new(self, Bug, msg)
+    }
+
+    // No `#[rustc_lint_diagnostics]` because bug messages aren't user-facing.
+    #[track_caller]
+    pub fn bug(&self, msg: impl Into<DiagnosticMessage>) -> ! {
+        self.struct_bug(msg).emit()
+    }
+
+    // No `#[rustc_lint_diagnostics]` because bug messages aren't user-facing.
+    #[track_caller]
+    pub fn struct_span_bug(
+        &self,
+        span: impl Into<MultiSpan>,
+        msg: impl Into<DiagnosticMessage>,
+    ) -> DiagnosticBuilder<'_, BugAbort> {
+        self.struct_bug(msg).with_span(span)
+    }
+
+    // No `#[rustc_lint_diagnostics]` because bug messages aren't user-facing.
+    #[track_caller]
+    pub fn span_bug(&self, span: impl Into<MultiSpan>, msg: impl Into<DiagnosticMessage>) -> ! {
+        self.struct_span_bug(span, msg).emit()
+    }
+
+    #[track_caller]
+    pub fn create_bug<'a>(
+        &'a self,
+        bug: impl IntoDiagnostic<'a, BugAbort>,
+    ) -> DiagnosticBuilder<'a, BugAbort> {
+        bug.into_diagnostic(self, Bug)
+    }
+
+    #[track_caller]
+    pub fn emit_bug<'a>(&'a self, bug: impl IntoDiagnostic<'a, BugAbort>) -> ! {
+        self.create_bug(bug).emit()
+    }
+
+    #[rustc_lint_diagnostics]
+    #[track_caller]
+    pub fn struct_fatal(
+        &self,
+        msg: impl Into<DiagnosticMessage>,
+    ) -> DiagnosticBuilder<'_, FatalAbort> {
+        DiagnosticBuilder::new(self, Fatal, msg)
+    }
+
+    #[rustc_lint_diagnostics]
+    #[track_caller]
+    pub fn fatal(&self, msg: impl Into<DiagnosticMessage>) -> ! {
+        self.struct_fatal(msg).emit()
+    }
+
+    #[rustc_lint_diagnostics]
+    #[track_caller]
+    pub fn struct_span_fatal(
+        &self,
+        span: impl Into<MultiSpan>,
+        msg: impl Into<DiagnosticMessage>,
+    ) -> DiagnosticBuilder<'_, FatalAbort> {
+        self.struct_fatal(msg).with_span(span)
+    }
+
+    #[rustc_lint_diagnostics]
+    #[track_caller]
+    pub fn span_fatal(&self, span: impl Into<MultiSpan>, msg: impl Into<DiagnosticMessage>) -> ! {
+        self.struct_span_fatal(span, msg).emit()
+    }
+
+    #[track_caller]
+    pub fn create_fatal<'a>(
+        &'a self,
+        fatal: impl IntoDiagnostic<'a, FatalAbort>,
+    ) -> DiagnosticBuilder<'a, FatalAbort> {
+        fatal.into_diagnostic(self, Fatal)
+    }
+
+    #[track_caller]
+    pub fn emit_fatal<'a>(&'a self, fatal: impl IntoDiagnostic<'a, FatalAbort>) -> ! {
+        self.create_fatal(fatal).emit()
+    }
+
+    #[track_caller]
+    pub fn create_almost_fatal<'a>(
+        &'a self,
+        fatal: impl IntoDiagnostic<'a, FatalError>,
+    ) -> DiagnosticBuilder<'a, FatalError> {
+        fatal.into_diagnostic(self, Fatal)
+    }
+
+    #[track_caller]
+    pub fn emit_almost_fatal<'a>(
+        &'a self,
+        fatal: impl IntoDiagnostic<'a, FatalError>,
+    ) -> FatalError {
+        self.create_almost_fatal(fatal).emit()
+    }
+
+    // FIXME: This method should be removed (every error should have an associated error code).
+    #[rustc_lint_diagnostics]
+    #[track_caller]
+    pub fn struct_err(&self, msg: impl Into<DiagnosticMessage>) -> DiagnosticBuilder<'_> {
+        DiagnosticBuilder::new(self, Error, msg)
+    }
+
+    #[rustc_lint_diagnostics]
+    #[track_caller]
+    pub fn err(&self, msg: impl Into<DiagnosticMessage>) -> ErrorGuaranteed {
+        self.struct_err(msg).emit()
+    }
+
+    #[rustc_lint_diagnostics]
+    #[track_caller]
+    pub fn struct_span_err(
+        &self,
+        span: impl Into<MultiSpan>,
+        msg: impl Into<DiagnosticMessage>,
+    ) -> DiagnosticBuilder<'_> {
+        self.struct_err(msg).with_span(span)
+    }
+
+    #[rustc_lint_diagnostics]
+    #[track_caller]
+    pub fn span_err(
+        &self,
+        span: impl Into<MultiSpan>,
+        msg: impl Into<DiagnosticMessage>,
+    ) -> ErrorGuaranteed {
+        self.struct_span_err(span, msg).emit()
+    }
 
     #[track_caller]
     pub fn create_err<'a>(&'a self, err: impl IntoDiagnostic<'a>) -> DiagnosticBuilder<'a> {
