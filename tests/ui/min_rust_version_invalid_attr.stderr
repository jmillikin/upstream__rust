error: `invalid.version` is not a valid Rust version
<<<<<<< HEAD
  --> tests/ui/min_rust_version_invalid_attr.rs:2:1
=======
  --> tests/ui/min_rust_version_invalid_attr.rs:4:1
>>>>>>> ba80e065
   |
LL | #![clippy::msrv = "invalid.version"]
   | ^^^^^^^^^^^^^^^^^^^^^^^^^^^^^^^^^^^^

error: `invalid.version` is not a valid Rust version
<<<<<<< HEAD
  --> tests/ui/min_rust_version_invalid_attr.rs:7:1
=======
  --> tests/ui/min_rust_version_invalid_attr.rs:9:1
>>>>>>> ba80e065
   |
LL | #[clippy::msrv = "invalid.version"]
   | ^^^^^^^^^^^^^^^^^^^^^^^^^^^^^^^^^^^

error: `clippy::msrv` is defined multiple times
<<<<<<< HEAD
  --> tests/ui/min_rust_version_invalid_attr.rs:14:5
=======
  --> tests/ui/min_rust_version_invalid_attr.rs:16:5
>>>>>>> ba80e065
   |
LL |     #![clippy::msrv = "1.10.1"]
   |     ^^^^^^^^^^^^^^^^^^^^^^^^^^^
   |
note: first definition found here
<<<<<<< HEAD
  --> tests/ui/min_rust_version_invalid_attr.rs:12:5
=======
  --> tests/ui/min_rust_version_invalid_attr.rs:14:5
>>>>>>> ba80e065
   |
LL |     #![clippy::msrv = "1.40"]
   |     ^^^^^^^^^^^^^^^^^^^^^^^^^

error: `clippy::msrv` is defined multiple times
<<<<<<< HEAD
  --> tests/ui/min_rust_version_invalid_attr.rs:19:9
=======
  --> tests/ui/min_rust_version_invalid_attr.rs:21:9
>>>>>>> ba80e065
   |
LL |         #![clippy::msrv = "1.0.0"]
   |         ^^^^^^^^^^^^^^^^^^^^^^^^^^
   |
note: first definition found here
<<<<<<< HEAD
  --> tests/ui/min_rust_version_invalid_attr.rs:18:9
=======
  --> tests/ui/min_rust_version_invalid_attr.rs:20:9
>>>>>>> ba80e065
   |
LL |         #![clippy::msrv = "1"]
   |         ^^^^^^^^^^^^^^^^^^^^^^

error: aborting due to 4 previous errors
<|MERGE_RESOLUTION|>--- conflicted
+++ resolved
@@ -1,59 +1,35 @@
 error: `invalid.version` is not a valid Rust version
-<<<<<<< HEAD
-  --> tests/ui/min_rust_version_invalid_attr.rs:2:1
-=======
   --> tests/ui/min_rust_version_invalid_attr.rs:4:1
->>>>>>> ba80e065
    |
 LL | #![clippy::msrv = "invalid.version"]
    | ^^^^^^^^^^^^^^^^^^^^^^^^^^^^^^^^^^^^
 
 error: `invalid.version` is not a valid Rust version
-<<<<<<< HEAD
-  --> tests/ui/min_rust_version_invalid_attr.rs:7:1
-=======
   --> tests/ui/min_rust_version_invalid_attr.rs:9:1
->>>>>>> ba80e065
    |
 LL | #[clippy::msrv = "invalid.version"]
    | ^^^^^^^^^^^^^^^^^^^^^^^^^^^^^^^^^^^
 
 error: `clippy::msrv` is defined multiple times
-<<<<<<< HEAD
-  --> tests/ui/min_rust_version_invalid_attr.rs:14:5
-=======
   --> tests/ui/min_rust_version_invalid_attr.rs:16:5
->>>>>>> ba80e065
    |
 LL |     #![clippy::msrv = "1.10.1"]
    |     ^^^^^^^^^^^^^^^^^^^^^^^^^^^
    |
 note: first definition found here
-<<<<<<< HEAD
-  --> tests/ui/min_rust_version_invalid_attr.rs:12:5
-=======
   --> tests/ui/min_rust_version_invalid_attr.rs:14:5
->>>>>>> ba80e065
    |
 LL |     #![clippy::msrv = "1.40"]
    |     ^^^^^^^^^^^^^^^^^^^^^^^^^
 
 error: `clippy::msrv` is defined multiple times
-<<<<<<< HEAD
-  --> tests/ui/min_rust_version_invalid_attr.rs:19:9
-=======
   --> tests/ui/min_rust_version_invalid_attr.rs:21:9
->>>>>>> ba80e065
    |
 LL |         #![clippy::msrv = "1.0.0"]
    |         ^^^^^^^^^^^^^^^^^^^^^^^^^^
    |
 note: first definition found here
-<<<<<<< HEAD
-  --> tests/ui/min_rust_version_invalid_attr.rs:18:9
-=======
   --> tests/ui/min_rust_version_invalid_attr.rs:20:9
->>>>>>> ba80e065
    |
 LL |         #![clippy::msrv = "1"]
    |         ^^^^^^^^^^^^^^^^^^^^^^
