error: replacing text with itself
<<<<<<< HEAD
  --> tests/ui/no_effect_replace.rs:4:13
=======
  --> tests/ui/no_effect_replace.rs:6:13
>>>>>>> ba80e065
   |
LL |     let _ = "12345".replace('1', "1");
   |             ^^^^^^^^^^^^^^^^^^^^^^^^^
   |
   = note: `-D clippy::no-effect-replace` implied by `-D warnings`
   = help: to override `-D warnings` add `#[allow(clippy::no_effect_replace)]`

error: replacing text with itself
<<<<<<< HEAD
  --> tests/ui/no_effect_replace.rs:7:13
=======
  --> tests/ui/no_effect_replace.rs:9:13
>>>>>>> ba80e065
   |
LL |     let _ = "12345".replace("12", "12");
   |             ^^^^^^^^^^^^^^^^^^^^^^^^^^^

error: replacing text with itself
<<<<<<< HEAD
  --> tests/ui/no_effect_replace.rs:9:13
=======
  --> tests/ui/no_effect_replace.rs:11:13
>>>>>>> ba80e065
   |
LL |     let _ = String::new().replace("12", "12");
   |             ^^^^^^^^^^^^^^^^^^^^^^^^^^^^^^^^^

error: replacing text with itself
<<<<<<< HEAD
  --> tests/ui/no_effect_replace.rs:12:13
=======
  --> tests/ui/no_effect_replace.rs:14:13
>>>>>>> ba80e065
   |
LL |     let _ = "12345".replacen('1', "1", 1);
   |             ^^^^^^^^^^^^^^^^^^^^^^^^^^^^^

error: replacing text with itself
<<<<<<< HEAD
  --> tests/ui/no_effect_replace.rs:14:13
=======
  --> tests/ui/no_effect_replace.rs:16:13
>>>>>>> ba80e065
   |
LL |     let _ = "12345".replacen("12", "12", 1);
   |             ^^^^^^^^^^^^^^^^^^^^^^^^^^^^^^^

error: replacing text with itself
<<<<<<< HEAD
  --> tests/ui/no_effect_replace.rs:16:13
=======
  --> tests/ui/no_effect_replace.rs:18:13
>>>>>>> ba80e065
   |
LL |     let _ = String::new().replacen("12", "12", 1);
   |             ^^^^^^^^^^^^^^^^^^^^^^^^^^^^^^^^^^^^^

error: replacing text with itself
<<<<<<< HEAD
  --> tests/ui/no_effect_replace.rs:23:13
=======
  --> tests/ui/no_effect_replace.rs:25:13
>>>>>>> ba80e065
   |
LL |     let _ = "hello".replace(&x.f(), &x.f());
   |             ^^^^^^^^^^^^^^^^^^^^^^^^^^^^^^^

error: replacing text with itself
<<<<<<< HEAD
  --> tests/ui/no_effect_replace.rs:27:13
=======
  --> tests/ui/no_effect_replace.rs:29:13
>>>>>>> ba80e065
   |
LL |     let _ = "hello".replace(&y(), &y());
   |             ^^^^^^^^^^^^^^^^^^^^^^^^^^^

error: aborting due to 8 previous errors
<|MERGE_RESOLUTION|>--- conflicted
+++ resolved
@@ -1,9 +1,5 @@
 error: replacing text with itself
-<<<<<<< HEAD
-  --> tests/ui/no_effect_replace.rs:4:13
-=======
   --> tests/ui/no_effect_replace.rs:6:13
->>>>>>> ba80e065
    |
 LL |     let _ = "12345".replace('1', "1");
    |             ^^^^^^^^^^^^^^^^^^^^^^^^^
@@ -12,71 +8,43 @@
    = help: to override `-D warnings` add `#[allow(clippy::no_effect_replace)]`
 
 error: replacing text with itself
-<<<<<<< HEAD
-  --> tests/ui/no_effect_replace.rs:7:13
-=======
   --> tests/ui/no_effect_replace.rs:9:13
->>>>>>> ba80e065
    |
 LL |     let _ = "12345".replace("12", "12");
    |             ^^^^^^^^^^^^^^^^^^^^^^^^^^^
 
 error: replacing text with itself
-<<<<<<< HEAD
-  --> tests/ui/no_effect_replace.rs:9:13
-=======
   --> tests/ui/no_effect_replace.rs:11:13
->>>>>>> ba80e065
    |
 LL |     let _ = String::new().replace("12", "12");
    |             ^^^^^^^^^^^^^^^^^^^^^^^^^^^^^^^^^
 
 error: replacing text with itself
-<<<<<<< HEAD
-  --> tests/ui/no_effect_replace.rs:12:13
-=======
   --> tests/ui/no_effect_replace.rs:14:13
->>>>>>> ba80e065
    |
 LL |     let _ = "12345".replacen('1', "1", 1);
    |             ^^^^^^^^^^^^^^^^^^^^^^^^^^^^^
 
 error: replacing text with itself
-<<<<<<< HEAD
-  --> tests/ui/no_effect_replace.rs:14:13
-=======
   --> tests/ui/no_effect_replace.rs:16:13
->>>>>>> ba80e065
    |
 LL |     let _ = "12345".replacen("12", "12", 1);
    |             ^^^^^^^^^^^^^^^^^^^^^^^^^^^^^^^
 
 error: replacing text with itself
-<<<<<<< HEAD
-  --> tests/ui/no_effect_replace.rs:16:13
-=======
   --> tests/ui/no_effect_replace.rs:18:13
->>>>>>> ba80e065
    |
 LL |     let _ = String::new().replacen("12", "12", 1);
    |             ^^^^^^^^^^^^^^^^^^^^^^^^^^^^^^^^^^^^^
 
 error: replacing text with itself
-<<<<<<< HEAD
-  --> tests/ui/no_effect_replace.rs:23:13
-=======
   --> tests/ui/no_effect_replace.rs:25:13
->>>>>>> ba80e065
    |
 LL |     let _ = "hello".replace(&x.f(), &x.f());
    |             ^^^^^^^^^^^^^^^^^^^^^^^^^^^^^^^
 
 error: replacing text with itself
-<<<<<<< HEAD
-  --> tests/ui/no_effect_replace.rs:27:13
-=======
   --> tests/ui/no_effect_replace.rs:29:13
->>>>>>> ba80e065
    |
 LL |     let _ = "hello".replace(&y(), &y());
    |             ^^^^^^^^^^^^^^^^^^^^^^^^^^^
